--- conflicted
+++ resolved
@@ -137,18 +137,13 @@
 ]
 
 [workspace.dependencies]
-<<<<<<< HEAD
-anyhow = "1.0.98"
+anyhow = { version = "1.0.99", default-features = false, features = ["std"] }
 arc-swap = { version = "1.7.1", default-features = false }
-cfg-if = { version = "1.0.1", default-features = false }
-=======
-anyhow = { version = "1.0.99", default-features = false, features = ["std"] }
 async-stream = { version = "0.3.6", default-features = false }
 async-trait = { version = "0.1.89", default-features = false }
 base64 = { version = "0.22.1", default-features = false }
 bytes = { version = "1.10.1", default-features = false, features = ["serde"] }
 cfg-if = { version = "1.0.3", default-features = false }
->>>>>>> 52a1c65e
 chrono = { version = "0.4.41", default-features = false, features = ["clock", "serde"] }
 chrono-tz = { version = "0.10.4", default-features = false, features = ["serde"] }
 clap = { version = "4.5.48", default-features = false, features = ["derive", "error-context", "env", "help", "std", "string", "usage", "wrap_help"] }
@@ -342,13 +337,8 @@
 greptimedb-ingester = { git = "https://github.com/GreptimeTeam/greptimedb-ingester-rust", rev = "f7243393808640f5123b0d5b7b798da591a4df6e", optional = true }
 
 # External libs
-<<<<<<< HEAD
 arc-swap = { workspace = true, default-features = false, optional = true }
-async-compression = { version = "0.4.25", default-features = false, features = ["tokio", "gzip", "zstd"], optional = true }
-=======
-arc-swap = { version = "1.7", default-features = false, optional = true }
 async-compression = { version = "0.4.27", default-features = false, features = ["tokio", "gzip", "zstd"], optional = true }
->>>>>>> 52a1c65e
 apache-avro = { version = "0.16.0", default-features = false, optional = true }
 axum = { version = "0.6.20", default-features = false }
 base64 = { workspace = true, optional = true }
