use std::{borrow::Cow, str::FromStr};

use bytes::Bytes;
<<<<<<< HEAD
use vector_lib::configurable::configurable_component;
use vector_lib::event::{Event, LogEvent, Value};
use vector_vrl_metrics::MetricsStorage;
use vrl::datadog_filter::regex::{wildcard_regex, word_regex};
use vrl::datadog_filter::{build_matcher, Filter, Matcher, Resolver, Run};
use vrl::datadog_search_syntax::{Comparison, ComparisonValue, Field, QueryNode};
=======
use vector_lib::{
    configurable::configurable_component,
    event::{Event, LogEvent, Value},
};
use vrl::{
    datadog_filter::{
        Filter, Matcher, Resolver, Run, build_matcher,
        regex::{wildcard_regex, word_regex},
    },
    datadog_search_syntax::{Comparison, ComparisonValue, Field, QueryNode},
    path::PathParseError,
};
>>>>>>> 52a1c65e

use super::{Condition, Conditional, ConditionalConfig};

/// A condition that uses the [Datadog Search](https://docs.datadoghq.com/logs/explorer/search_syntax/) query syntax against an event.
#[configurable_component]
#[derive(Clone, Debug, PartialEq)]
pub struct DatadogSearchConfig {
    /// The query string.
    source: QueryNode,
}

impl Default for DatadogSearchConfig {
    fn default() -> Self {
        Self {
            source: QueryNode::MatchAllDocs,
        }
    }
}

impl DatadogSearchConfig {
    pub fn build_matcher(&self) -> crate::Result<Box<dyn Matcher<Event>>> {
        Ok(as_log(build_matcher(&self.source, &EventFilter)?))
    }
}

impl FromStr for DatadogSearchConfig {
    type Err = <QueryNode as FromStr>::Err;
    fn from_str(s: &str) -> Result<Self, Self::Err> {
        s.parse().map(|source| Self { source })
    }
}

impl From<QueryNode> for DatadogSearchConfig {
    fn from(source: QueryNode) -> Self {
        Self { source }
    }
}

impl_generate_config_from_default!(DatadogSearchConfig);

/// Runner that contains the boxed `Matcher` function to check whether an `Event` matches
/// a [Datadog Search Syntax query](https://docs.datadoghq.com/logs/explorer/search_syntax/).
#[derive(Debug, Clone)]
pub struct DatadogSearchRunner {
    matcher: Box<dyn Matcher<Event>>,
}

impl TryFrom<&DatadogSearchConfig> for DatadogSearchRunner {
    type Error = crate::Error;
    fn try_from(config: &DatadogSearchConfig) -> Result<Self, Self::Error> {
        config.build_matcher().map(|matcher| Self { matcher })
    }
}

impl DatadogSearchRunner {
    pub fn matches(&self, event: &Event) -> bool {
        self.matcher.run(event)
    }
}

impl Conditional for DatadogSearchRunner {
    fn check(&self, event: Event) -> (bool, Event) {
        (self.matches(&event), event)
    }
}

impl ConditionalConfig for DatadogSearchConfig {
    fn build(
        &self,
        _enrichment_tables: &vector_lib::enrichment::TableRegistry,
        _: &MetricsStorage,
    ) -> crate::Result<Condition> {
        Ok(Condition::DatadogSearch(self.try_into()?))
    }
}

/// Run the provided `Matcher` when we're dealing with `LogEvent`s. Otherwise, return false.
fn as_log(matcher: Box<dyn Matcher<LogEvent>>) -> Box<dyn Matcher<Event>> {
    Run::boxed(move |ev| match ev {
        Event::Log(log) => matcher.run(log),
        _ => false,
    })
}

#[derive(Default, Clone)]
struct EventFilter;

/// Uses the default `Resolver`, to build a `Vec<Field>`.
impl Resolver for EventFilter {}

impl Filter<LogEvent> for EventFilter {
    fn exists(&self, field: Field) -> Result<Box<dyn Matcher<LogEvent>>, PathParseError> {
        Ok(match field {
            Field::Tag(tag) => {
                let starts_with = format!("{tag}:");

                any_string_match_multiple(vec!["ddtags", "tags"], move |value| {
                    value == tag || value.starts_with(&starts_with)
                })
            }
            // Literal field 'tags' needs to be compared by key.
            Field::Reserved(field) if field == "tags" => {
                any_string_match_multiple(vec!["ddtags", "tags"], move |value| value == field)
            }
            // A literal "source" field should string match in "source" and "ddsource" fields (OR condition).
            Field::Reserved(field) if field == "source" => {
                exists_match_multiple(vec!["ddsource", "source"])
            }

            Field::Default(f) | Field::Attribute(f) | Field::Reserved(f) => exists_match(f),
        })
    }

    fn equals(
        &self,
        field: Field,
        to_match: &str,
    ) -> Result<Box<dyn Matcher<LogEvent>>, PathParseError> {
        Ok(match field {
            // Default fields are compared by word boundary.
            Field::Default(field) => {
                let re = word_regex(to_match);

                string_match(&field, move |value| re.is_match(&value))
            }
            // A literal "tags" field should match by key.
            Field::Reserved(field) if field == "tags" => {
                let to_match = to_match.to_owned();

                array_match_multiple(vec!["ddtags", "tags"], move |values| {
                    values.contains(&Value::Bytes(Bytes::copy_from_slice(to_match.as_bytes())))
                })
            }
            // Individual tags are compared by element key:value.
            Field::Tag(tag) => {
                let value_bytes = Value::Bytes(format!("{tag}:{to_match}").into());

                array_match_multiple(vec!["ddtags", "tags"], move |values| {
                    values.contains(&value_bytes)
                })
            }
            // A literal "source" field should string match in "source" and "ddsource" fields (OR condition).
            Field::Reserved(field) if field == "source" => {
                let to_match = to_match.to_owned();

                string_match_multiple(vec!["ddsource", "source"], move |value| value == to_match)
            }
            // Reserved values are matched by string equality.
            Field::Reserved(field) => {
                let to_match = to_match.to_owned();

                string_match(field, move |value| value == to_match)
            }
            // Attribute values can be strings or numeric types
            Field::Attribute(field) => {
                let to_match = to_match.to_owned();

                simple_scalar_match(field, move |value| value == to_match)
            }
        })
    }

    fn prefix(
        &self,
        field: Field,
        prefix: &str,
    ) -> Result<Box<dyn Matcher<LogEvent>>, PathParseError> {
        Ok(match field {
            // Default fields are matched by word boundary.
            Field::Default(field) => {
                let re = word_regex(&format!("{prefix}*"));

                string_match(field, move |value| re.is_match(&value))
            }
            // Tags are recursed until a match is found.
            Field::Tag(tag) => {
                let starts_with = format!("{tag}:{prefix}");

                any_string_match_multiple(vec!["ddtags", "tags"], move |value| {
                    value.starts_with(&starts_with)
                })
            }
            // A literal "source" field should string match in "source" and "ddsource" fields (OR condition).
            Field::Reserved(field) if field == "source" => {
                let prefix = prefix.to_owned();

                string_match_multiple(vec!["ddsource", "source"], move |value| {
                    value.starts_with(&prefix)
                })
            }

            // All other field types are compared by complete value.
            Field::Reserved(field) | Field::Attribute(field) => {
                let prefix = prefix.to_owned();

                string_match(field, move |value| value.starts_with(&prefix))
            }
        })
    }

    fn wildcard(
        &self,
        field: Field,
        wildcard: &str,
    ) -> Result<Box<dyn Matcher<LogEvent>>, PathParseError> {
        Ok(match field {
            Field::Default(field) => {
                let re = word_regex(wildcard);

                string_match(field, move |value| re.is_match(&value))
            }
            Field::Tag(tag) => {
                let re = wildcard_regex(&format!("{tag}:{wildcard}"));

                any_string_match_multiple(vec!["ddtags", "tags"], move |value| re.is_match(&value))
            }
            // A literal "source" field should string match in "source" and "ddsource" fields (OR condition).
            Field::Reserved(field) if field == "source" => {
                let re = wildcard_regex(wildcard);

                string_match_multiple(vec!["ddsource", "source"], move |value| re.is_match(&value))
            }
            Field::Reserved(field) | Field::Attribute(field) => {
                let re = wildcard_regex(wildcard);

                string_match(field, move |value| re.is_match(&value))
            }
        })
    }

    fn compare(
        &self,
        field: Field,
        comparator: Comparison,
        comparison_value: ComparisonValue,
    ) -> Result<Box<dyn Matcher<LogEvent>>, PathParseError> {
        let rhs = Cow::from(comparison_value.to_string());

        Ok(match field {
            // Attributes are compared numerically if the value is numeric, or as strings otherwise.
            Field::Attribute(f) => {
                Run::boxed(move |log: &LogEvent| {
                    match (
                        log.parse_path_and_get_value(f.as_str()).ok().flatten(),
                        &comparison_value,
                    ) {
                        // Integers.
                        (Some(Value::Integer(lhs)), ComparisonValue::Integer(rhs)) => {
                            match comparator {
                                Comparison::Lt => lhs < rhs,
                                Comparison::Lte => lhs <= rhs,
                                Comparison::Gt => lhs > rhs,
                                Comparison::Gte => lhs >= rhs,
                            }
                        }
                        // Integer value - Float boundary
                        (Some(Value::Integer(lhs)), ComparisonValue::Float(rhs)) => {
                            match comparator {
                                Comparison::Lt => (*lhs as f64) < *rhs,
                                Comparison::Lte => *lhs as f64 <= *rhs,
                                Comparison::Gt => *lhs as f64 > *rhs,
                                Comparison::Gte => *lhs as f64 >= *rhs,
                            }
                        }
                        // Floats.
                        (Some(Value::Float(lhs)), ComparisonValue::Float(rhs)) => {
                            match comparator {
                                Comparison::Lt => lhs.into_inner() < *rhs,
                                Comparison::Lte => lhs.into_inner() <= *rhs,
                                Comparison::Gt => lhs.into_inner() > *rhs,
                                Comparison::Gte => lhs.into_inner() >= *rhs,
                            }
                        }
                        // Float value - Integer boundary
                        (Some(Value::Float(lhs)), ComparisonValue::Integer(rhs)) => {
                            match comparator {
                                Comparison::Lt => lhs.into_inner() < *rhs as f64,
                                Comparison::Lte => lhs.into_inner() <= *rhs as f64,
                                Comparison::Gt => lhs.into_inner() > *rhs as f64,
                                Comparison::Gte => lhs.into_inner() >= *rhs as f64,
                            }
                        }
                        // Where the rhs is a string ref, the lhs is coerced into a string.
                        (Some(Value::Bytes(v)), ComparisonValue::String(rhs)) => {
                            let lhs = String::from_utf8_lossy(v);
                            let rhs = Cow::from(rhs);

                            match comparator {
                                Comparison::Lt => lhs < rhs,
                                Comparison::Lte => lhs <= rhs,
                                Comparison::Gt => lhs > rhs,
                                Comparison::Gte => lhs >= rhs,
                            }
                        }
                        // Otherwise, compare directly as strings.
                        (Some(Value::Bytes(v)), _) => {
                            let lhs = String::from_utf8_lossy(v);

                            match comparator {
                                Comparison::Lt => lhs < rhs,
                                Comparison::Lte => lhs <= rhs,
                                Comparison::Gt => lhs > rhs,
                                Comparison::Gte => lhs >= rhs,
                            }
                        }
                        _ => false,
                    }
                })
            }
            // Tag values need extracting by "key:value" to be compared.
            Field::Tag(tag) => any_string_match_multiple(vec!["ddtags", "tags"], move |value| {
                match value.split_once(':') {
                    Some((t, lhs)) if t == tag => {
                        let lhs = Cow::from(lhs);

                        match comparator {
                            Comparison::Lt => lhs < rhs,
                            Comparison::Lte => lhs <= rhs,
                            Comparison::Gt => lhs > rhs,
                            Comparison::Gte => lhs >= rhs,
                        }
                    }
                    _ => false,
                }
            }),
            // A literal "source" field should string match in "source" and "ddsource" fields (OR condition).
            Field::Reserved(field) if field == "source" => {
                string_match_multiple(vec!["ddsource", "source"], move |lhs| match comparator {
                    Comparison::Lt => lhs < rhs,
                    Comparison::Lte => lhs <= rhs,
                    Comparison::Gt => lhs > rhs,
                    Comparison::Gte => lhs >= rhs,
                })
            }
            // All other tag types are compared by string.
            Field::Default(field) | Field::Reserved(field) => {
                string_match(field, move |lhs| match comparator {
                    Comparison::Lt => lhs < rhs,
                    Comparison::Lte => lhs <= rhs,
                    Comparison::Gt => lhs > rhs,
                    Comparison::Gte => lhs >= rhs,
                })
            }
        })
    }
}

// Returns a `Matcher` that returns true if the field exists.
fn exists_match<S>(field: S) -> Box<dyn Matcher<LogEvent>>
where
    S: Into<String>,
{
    let field = field.into();

    Run::boxed(move |log: &LogEvent| {
        log.parse_path_and_get_value(field.as_str())
            .ok()
            .flatten()
            .is_some()
    })
}

/// Returns a `Matcher` that returns true if the field resolves to a string,
/// numeric, or boolean which matches the provided `func`.
fn simple_scalar_match<S, F>(field: S, func: F) -> Box<dyn Matcher<LogEvent>>
where
    S: Into<String>,
    F: Fn(Cow<str>) -> bool + Send + Sync + Clone + 'static,
{
    let field = field.into();

    Run::boxed(move |log: &LogEvent| {
        match log.parse_path_and_get_value(field.as_str()).ok().flatten() {
            Some(Value::Boolean(v)) => func(v.to_string().into()),
            Some(Value::Bytes(v)) => func(String::from_utf8_lossy(v)),
            Some(Value::Integer(v)) => func(v.to_string().into()),
            Some(Value::Float(v)) => func(v.to_string().into()),
            _ => false,
        }
    })
}

/// Returns a `Matcher` that returns true if the field resolves to a string which
/// matches the provided `func`.
fn string_match<S, F>(field: S, func: F) -> Box<dyn Matcher<LogEvent>>
where
    S: Into<String>,
    F: Fn(Cow<str>) -> bool + Send + Sync + Clone + 'static,
{
    let field = field.into();

    Run::boxed(move |log: &LogEvent| {
        match log.parse_path_and_get_value(field.as_str()).ok().flatten() {
            Some(Value::Bytes(v)) => func(String::from_utf8_lossy(v)),
            _ => false,
        }
    })
}

// Returns a `Matcher` that returns true if any provided field exists.
fn exists_match_multiple<S>(fields: Vec<S>) -> Box<dyn Matcher<LogEvent>>
where
    S: Into<String> + Clone + Send + Sync + 'static,
{
    Run::boxed(move |log: &LogEvent| {
        fields
            .iter()
            .any(|field| exists_match(field.clone()).run(log))
    })
}

/// Returns a `Matcher` that returns true if any provided field resolves to a string which
/// matches the provided `func`.
fn string_match_multiple<S, F>(fields: Vec<S>, func: F) -> Box<dyn Matcher<LogEvent>>
where
    S: Into<String> + Clone + Send + Sync + 'static,
    F: Fn(Cow<str>) -> bool + Send + Sync + Clone + 'static,
{
    Run::boxed(move |log: &LogEvent| {
        fields
            .iter()
            .any(|field| string_match(field.clone(), func.clone()).run(log))
    })
}

fn any_string_match_multiple<S, F>(fields: Vec<S>, func: F) -> Box<dyn Matcher<LogEvent>>
where
    S: Into<String> + Clone + Send + Sync + 'static,
    F: Fn(Cow<str>) -> bool + Send + Sync + Clone + 'static,
{
    any_match_multiple(fields, move |value| {
        let bytes = value.coerce_to_bytes();
        func(String::from_utf8_lossy(&bytes))
    })
}

/// Returns a `Matcher` that returns true if any provided field of the log event resolves to an array, where
/// at least one `Value` it contains matches the provided `func`.
fn any_match_multiple<S, F>(fields: Vec<S>, func: F) -> Box<dyn Matcher<LogEvent>>
where
    S: Into<String> + Clone + Send + Sync + 'static,
    F: Fn(&Value) -> bool + Send + Sync + Clone + 'static,
{
    array_match_multiple(fields, move |values| values.iter().any(&func))
}

/// Returns a `Matcher` that returns true if any provided field of the log event resolves to an array, where
/// the vector of `Value`s the array contains matches the provided `func`.
fn array_match_multiple<S, F>(fields: Vec<S>, func: F) -> Box<dyn Matcher<LogEvent>>
where
    S: Into<String> + Clone + Send + Sync + 'static,
    F: Fn(&Vec<Value>) -> bool + Send + Sync + Clone + 'static,
{
    Run::boxed(move |log: &LogEvent| {
        fields.iter().any(|field| {
            let field = field.clone().into();
            match log.parse_path_and_get_value(field.as_str()).ok().flatten() {
                Some(Value::Array(values)) => func(values),
                _ => false,
            }
        })
    })
}

#[cfg(test)]
mod test {
    use super::*;
    use crate::log_event;

    /// Returns the following: Datadog Search Syntax source (to be parsed), an `Event` that
    /// should pass when matched against the compiled source, and an `Event` that should fail.
    /// This is exported as public so any implementor of this lib can assert that each check
    /// still passes/fails in the context it's used.
    fn get_checks() -> Vec<(&'static str, Event, Event)> {
        vec![
            // Tag exists.
            (
                "_exists_:a",                        // Source
                log_event!["tags" => vec!["a:foo"]], // Pass
                log_event!["tags" => vec!["b:foo"]], // Fail
            ),
            // Tag exists with - in name.
            (
                "_exists_:a-b",                        // Source
                log_event!["tags" => vec!["a-b:foo"]], // Pass
                log_event!["tags" => vec!["ab:foo"]],  // Fail
            ),
            // Tag exists (negate).
            (
                "NOT _exists_:a",
                log_event!["tags" => vec!["b:foo"]],
                log_event!("tags" => vec!["a:foo"]),
            ),
            // Tag exists (negate w/-).
            (
                "-_exists_:a",
                log_event!["tags" => vec!["b:foo"]],
                log_event!["tags" => vec!["a:foo"]],
            ),
            // Attribute exists.
            (
                "_exists_:@b",
                log_event!["b" => "foo"],
                log_event!["a" => "foo"],
            ),
            // Attribute with - in name, exists.
            // TODO: this is a test case which exists in the Datadog implementation of the feature.
            //       in our implementation, it fails because parse_path_and_get_value, indicates that
            //       the `-` in the field name is an invalid field name.
            // (
            //     "_exists_:@foo-bar",
            //     log_event!["foo-bar" => "foo"],
            //     log_event!["foobar" => "foo"],
            // ),
            // Attribute exists (negate).
            (
                "NOT _exists_:@b",
                log_event!["a" => "foo"],
                log_event!["b" => "foo"],
            ),
            // Attribute exists (negate w/-).
            (
                "-_exists_:@b",
                log_event!["a" => "foo"],
                log_event!["b" => "foo"],
            ),
            // Tag doesn't exist.
            (
                "_missing_:a",
                log_event![],
                log_event!["tags" => vec!["a:foo"]],
            ),
            // Tag doesn't exist (negate).
            (
                "NOT _missing_:a",
                log_event!["tags" => vec!["a:foo"]],
                log_event![],
            ),
            // Tag doesn't exist (negate w/-).
            (
                "-_missing_:a",
                log_event!["tags" => vec!["a:foo"]],
                log_event![],
            ),
            // Attribute doesn't exist.
            (
                "_missing_:@b",
                log_event!["a" => "foo"],
                log_event!["b" => "foo"],
            ),
            // Attribute doesn't exist (negate).
            (
                "NOT _missing_:@b",
                log_event!["b" => "foo"],
                log_event!["a" => "foo"],
            ),
            // Attribute doesn't exist (negate w/-).
            (
                "-_missing_:@b",
                log_event!["b" => "foo"],
                log_event!["a" => "foo"],
            ),
            // Keyword.
            ("bla", log_event!["message" => "bla"], log_event![]),
            (
                "foo",
                log_event!["message" => r#"{"key": "foo"}"#],
                log_event![],
            ),
            (
                "bar",
                log_event!["message" => r#"{"nested": {"value": ["foo", "bar"]}}"#],
                log_event![],
            ),
            // Keyword (negate).
            (
                "NOT bla",
                log_event!["message" => "nothing"],
                log_event!["message" => "bla"],
            ),
            (
                "NOT foo",
                log_event![],
                log_event!["message" => r#"{"key": "foo"}"#],
            ),
            (
                "NOT bar",
                log_event![],
                log_event!["message" => r#"{"nested": {"value": ["foo", "bar"]}}"#],
            ),
            // Keyword (negate w/-).
            (
                "-bla",
                log_event!["message" => "nothing"],
                log_event!["message" => "bla"],
            ),
            (
                "-foo",
                log_event![],
                log_event!["message" => r#"{"key": "foo"}"#],
            ),
            (
                "-bar",
                log_event![],
                log_event!["message" => r#"{"nested": {"value": ["foo", "bar"]}}"#],
            ),
            // Quoted keyword.
            (r#""bla""#, log_event!["message" => "bla"], log_event![]),
            (
                r#""foo""#,
                log_event!["message" => r#"{"key": "foo"}"#],
                log_event![],
            ),
            (
                r#""bar""#,
                log_event!["message" => r#"{"nested": {"value": ["foo", "bar"]}}"#],
                log_event![],
            ),
            // Quoted keyword (negate).
            (r#"NOT "bla""#, log_event![], log_event!["message" => "bla"]),
            (
                r#"NOT "foo""#,
                log_event![],
                log_event!["message" => r#"{"key": "foo"}"#],
            ),
            (
                r#"NOT "bar""#,
                log_event![],
                log_event!["message" => r#"{"nested": {"value": ["foo", "bar"]}}"#],
            ),
            // Quoted keyword (negate w/-).
            (r#"-"bla""#, log_event![], log_event!["message" => "bla"]),
            (
                r#"NOT "foo""#,
                log_event![],
                log_event!["message" => r#"{"key": "foo"}"#],
            ),
            (
                r#"NOT "bar""#,
                log_event![],
                log_event!["message" => r#"{"nested": {"value": ["foo", "bar"]}}"#],
            ),
            // Tag match.
            (
                "a:bla",
                log_event!["tags" => vec!["a:bla"]],
                log_event!["tags" => vec!["b:bla"]],
            ),
            // Reserved tag match.
            (
                "host:foo",
                log_event!["host" => "foo"],
                log_event!["tags" => vec!["host:foo"]],
            ),
            (
                "host:foo",
                log_event!["host" => "foo"],
                log_event!["host" => "foobar"],
            ),
            (
                "host:foo",
                log_event!["host" => "foo"],
                log_event!["host" => r#"{"value": "foo"}"#],
            ),
            // Tag match (negate).
            (
                "NOT a:bla",
                log_event!["tags" => vec!["b:bla"]],
                log_event!["tags" => vec!["a:bla"]],
            ),
            // Reserved tag match (negate).
            (
                "NOT host:foo",
                log_event!["tags" => vec!["host:fo  o"]],
                log_event!["host" => "foo"],
            ),
            // Tag match (negate w/-).
            (
                "-a:bla",
                log_event!["tags" => vec!["b:bla"]],
                log_event!["tags" => vec!["a:bla"]],
            ),
            // Reserved tag match (negate w/-).
            (
                "-trace_id:foo",
                log_event![],
                log_event!["trace_id" => "foo"],
            ),
            // Quoted tag match.
            (
                r#"a:"bla""#,
                log_event!["tags" => vec!["a:bla"]],
                log_event!["a" => "bla"],
            ),
            // Quoted tag match (negate).
            (
                r#"NOT a:"bla""#,
                log_event!["a" => "bla"],
                log_event!["tags" => vec!["a:bla"]],
            ),
            // Quoted tag match (negate w/-).
            (
                r#"-a:"bla""#,
                log_event!["a" => "bla"],
                log_event!["tags" => vec!["a:bla"]],
            ),
            // Boolean attribute match.
            ("@a:true", log_event!["a" => true], log_event!["a" => false]),
            // Boolean attribute match (negate).
            (
                "NOT @a:false",
                log_event!["a" => true],
                log_event!["a" => false],
            ),
            // String attribute match.
            (
                "@a:bla",
                log_event!["a" => "bla"],
                log_event!["tags" => vec!["a:bla"]],
            ),
            // String attribute match (negate).
            (
                "NOT @a:bla",
                log_event!["tags" => vec!["a:bla"]],
                log_event!["a" => "bla"],
            ),
            // String attribute match single character.
            ("@a:b", log_event!["a" => "b"], log_event!["a" => "c"]),
            // String attribute match special chars
            (
                "@a:va\\/lue",
                log_event!["a" => "va/lue"],
                log_event!["a" => "value"],
            ),
            // String attribute match escaped && chars
            (
                "@a:va\\&&lue",
                log_event!["a" => "va&&lue"],
                log_event!["a" => "value"],
            ),
            // String attribute match escaped spaces
            (
                "@a:va\\ lue",
                log_event!["a" => "va lue"],
                log_event!["a" => "value"],
            ),
            // String attribute match escaped || chars
            (
                "@a:va\\||lue",
                log_event!["a" => "va||lue"],
                log_event!["a" => "value"],
            ),
            // String attribute match escaped () chars
            (
                "@a:va\\(lue",
                log_event!["a" => "va(lue"],
                log_event!["a" => "value"],
            ),
            // String attribute match escaped * chars
            (
                "@a:va\\*lue",
                log_event!["a" => "va*lue"],
                log_event!["a" => "value"],
            ),
            // String attribute match ~ chars
            // TODO: in Datadog, this character does not need to be escaped.
            (
                "@a:va\\~lue",
                log_event!["a" => "va~lue"],
                log_event!["a" => "value"],
            ),
            // String attribute match ^ chars
            // TODO: in Datadog, this character does not need to be escaped.
            (
                "@a:va\\^lue",
                log_event!["a" => "va^lue"],
                log_event!["a" => "value"],
            ),
            // String attribute match / chars
            (
                "@a:va/lue",
                log_event!["a" => "va/lue"],
                log_event!["a" => "value"],
            ),
            // String attribute match (negate w/-).
            (
                "-@a:bla",
                log_event!["tags" => vec!["a:bla"]],
                log_event!["a" => "bla"],
            ),
            // Quoted attribute match.
            (
                r#"@a:"bla""#,
                log_event!["a" => "bla"],
                log_event!["tags" => vec!["a:bla"]],
            ),
            // Quoted attribute match (negate).
            (
                r#"NOT @a:"bla""#,
                log_event!["tags" => vec!["a:bla"]],
                log_event!["a" => "bla"],
            ),
            // Quoted attribute match (negate w/-).
            (
                r#"-@a:"bla""#,
                log_event!["tags" => vec!["a:bla"]],
                log_event!["a" => "bla"],
            ),
            // Integer attribute match.
            (
                "@a:200",
                log_event!["a" => 200],
                log_event!["tags" => vec!["a:200"]],
            ),
            // Integer attribute match (negate w/-).
            ("-@a:200", log_event!["a" => 199], log_event!["a" => 200]),
            // Float attribute match.
            (
                "@a:0.75",
                log_event!["a" => 0.75],
                log_event!["tags" => vec!["a:0.75"]],
            ),
            // Float attribute match (negate w/-).
            ("-@a:0.75", log_event!["a" => 0.74], log_event!["a" => 0.75]),
            // Attribute match with dot in name
            (
                "@a.b:x",
                log_event!["a" => serde_json::json!({"b": "x"})],
                Event::Log(LogEvent::from(Value::from(serde_json::json!({"a.b": "x"})))),
            ),
            // Attribute with dot in name (flattened key) - requires escaped quotes.
            (
                r#"@\"a.b\":x"#,
                Event::Log(LogEvent::from(Value::from(serde_json::json!({"a.b": "x"})))),
                log_event!["a" => serde_json::json!({"b": "x"})],
            ),
            // Wildcard prefix.
            (
                "*bla",
                log_event!["message" => "foobla"],
                log_event!["message" => "blafoo"],
            ),
            // Wildcard prefix (negate).
            (
                "NOT *bla",
                log_event!["message" => "blafoo"],
                log_event!["message" => "foobla"],
            ),
            // Wildcard prefix (negate w/-).
            (
                "-*bla",
                log_event!["message" => "blafoo"],
                log_event!["message" => "foobla"],
            ),
            // Wildcard suffix.
            (
                "bla*",
                log_event!["message" => "blafoo"],
                log_event!["message" => "foobla"],
            ),
            // Wildcard suffix (negate).
            (
                "NOT bla*",
                log_event!["message" => "foobla"],
                log_event!["message" => "blafoo"],
            ),
            // Wildcard suffix (negate w/-).
            (
                "-bla*",
                log_event!["message" => "foobla"],
                log_event!["message" => "blafoo"],
            ),
            // Multiple wildcards.
            ("*b*la*", log_event!["message" => "foobla"], log_event![]),
            // Multiple wildcards (negate).
            (
                "NOT *b*la*",
                log_event![],
                log_event!["message" => "foobla"],
            ),
            // Multiple wildcards (negate w/-).
            ("-*b*la*", log_event![], log_event!["message" => "foobla"]),
            // Wildcard prefix - tag.
            (
                "a:*bla",
                log_event!["tags" => vec!["a:foobla"]],
                log_event!["tags" => vec!["a:blafoo"]],
            ),
            // Wildcard prefix - tag (negate).
            (
                "NOT a:*bla",
                log_event!["tags" => vec!["a:blafoo"]],
                log_event!["tags" => vec!["a:foobla"]],
            ),
            // Wildcard prefix - tag (negate w/-).
            (
                "-a:*bla",
                log_event!["tags" => vec!["a:blafoo"]],
                log_event!["tags" => vec!["a:foobla"]],
            ),
            // Wildcard suffix - tag.
            (
                "b:bla*",
                log_event!["tags" => vec!["b:blabop"]],
                log_event!["tags" => vec!["b:bopbla"]],
            ),
            // Wildcard suffix - tag (negate).
            (
                "NOT b:bla*",
                log_event!["tags" => vec!["b:bopbla"]],
                log_event!["tags" => vec!["b:blabop"]],
            ),
            // Wildcard suffix - tag (negate w/-).
            (
                "-b:bla*",
                log_event!["tags" => vec!["b:bopbla"]],
                log_event!["tags" => vec!["b:blabop"]],
            ),
            // Multiple wildcards - tag.
            (
                "c:*b*la*",
                log_event!["tags" => vec!["c:foobla"]],
                log_event!["custom" => r#"{"title" => "foobla"}"#],
            ),
            // Multiple wildcards - tag (negate).
            (
                "NOT c:*b*la*",
                log_event!["custom" => r#"{"title" => "foobla"}"#],
                log_event!["tags" => vec!["c:foobla"]],
            ),
            // Multiple wildcards - tag (negate w/-).
            (
                "-c:*b*la*",
                log_event!["custom" => r#"{"title" => "foobla"}"#],
                log_event!["tags" => vec!["c:foobla"]],
            ),
            // Wildcard prefix - attribute.
            (
                "@a:*bla",
                log_event!["a" => "foobla"],
                log_event!["tags" => vec!["a:foobla"]],
            ),
            // Wildcard prefix - attribute (negate).
            (
                "NOT @a:*bla",
                log_event!["tags" => vec!["a:foobla"]],
                log_event!["a" => "foobla"],
            ),
            // Wildcard prefix - attribute (negate w/-).
            (
                "-@a:*bla",
                log_event!["tags" => vec!["a:foobla"]],
                log_event!["a" => "foobla"],
            ),
            // Wildcard suffix - attribute.
            (
                "@b:bla*",
                log_event!["b" => "blabop"],
                log_event!["tags" => vec!["b:blabop"]],
            ),
            // Wildcard suffix - attribute (negate).
            (
                "NOT @b:bla*",
                log_event!["tags" => vec!["b:blabop"]],
                log_event!["b" => "blabop"],
            ),
            // Wildcard suffix - attribute (negate w/-).
            (
                "-@b:bla*",
                log_event!["tags" => vec!["b:blabop"]],
                log_event!["b" => "blabop"],
            ),
            // Multiple wildcards - attribute.
            (
                "@c:*b*la*",
                log_event!["c" => "foobla"],
                log_event!["tags" => vec!["c:foobla"]],
            ),
            // Multiple wildcards - attribute (negate).
            (
                "NOT @c:*b*la*",
                log_event!["tags" => vec!["c:foobla"]],
                log_event!["c" => "foobla"],
            ),
            // Multiple wildcards - attribute (negate w/-).
            (
                "-@c:*b*la*",
                log_event!["tags" => vec!["c:foobla"]],
                log_event!["c" => "foobla"],
            ),
            // Special case for tags.
            (
                "tags:a",
                log_event!["tags" => vec!["a", "b", "c"]],
                log_event!["tags" => vec!["d", "e", "f"]],
            ),
            // Special case for tags (negate).
            (
                "NOT tags:a",
                log_event!["tags" => vec!["d", "e", "f"]],
                log_event!["tags" => vec!["a", "b", "c"]],
            ),
            // Special case for tags (negate w/-).
            (
                "-tags:a",
                log_event!["tags" => vec!["d", "e", "f"]],
                log_event!["tags" => vec!["a", "b", "c"]],
            ),
            // Range - numeric, inclusive.
            (
                "[1 TO 10]",
                log_event!["message" => "1"],
                log_event!["message" => "2"],
            ),
            // Range - numeric, inclusive (negate).
            (
                "NOT [1 TO 10]",
                log_event!["message" => "2"],
                log_event!["message" => "1"],
            ),
            // Range - numeric, inclusive (negate w/-).
            (
                "-[1 TO 10]",
                log_event!["message" => "2"],
                log_event!["message" => "1"],
            ),
            // Range - numeric, inclusive, unbounded (upper).
            (
                "[50 TO *]",
                log_event!["message" => "6"],
                log_event!["message" => "40"],
            ),
            // Range - numeric, inclusive, unbounded (upper) (negate).
            (
                "NOT [50 TO *]",
                log_event!["message" => "40"],
                log_event!["message" => "6"],
            ),
            // Range - numeric, inclusive, unbounded (upper) (negate w/-).
            (
                "-[50 TO *]",
                log_event!["message" => "40"],
                log_event!["message" => "6"],
            ),
            // Range - numeric, inclusive, unbounded (lower).
            (
                "[* TO 50]",
                log_event!["message" => "3"],
                log_event!["message" => "6"],
            ),
            // Range - numeric, inclusive, unbounded (lower) (negate).
            (
                "NOT [* TO 50]",
                log_event!["message" => "6"],
                log_event!["message" => "3"],
            ),
            // Range - numeric, inclusive, unbounded (lower) (negate w/-).
            (
                "-[* TO 50]",
                log_event!["message" => "6"],
                log_event!["message" => "3"],
            ),
            // Range - numeric, inclusive, unbounded (both).
            ("[* TO *]", log_event!["message" => "foo"], log_event![]),
            // Range - numeric, inclusive, unbounded (both) (negate).
            ("NOT [* TO *]", log_event![], log_event!["message" => "foo"]),
            // Range - numeric, inclusive, unbounded (both) (negate w/-i).
            ("-[* TO *]", log_event![], log_event!["message" => "foo"]),
            // Range - numeric, inclusive, tag.
            (
                "a:[1 TO 10]",
                log_event!["tags" => vec!["a:1"]],
                log_event!["tags" => vec!["a:2"]],
            ),
            // Range - numeric, inclusive, tag (negate).
            (
                "NOT a:[1 TO 10]",
                log_event!["tags" => vec!["a:2"]],
                log_event!["tags" => vec!["a:1"]],
            ),
            // Range - numeric, inclusive, tag (negate w/-).
            (
                "-a:[1 TO 10]",
                log_event!["tags" => vec!["a:2"]],
                log_event!["tags" => vec!["a:1"]],
            ),
            // Range - numeric, inclusive, unbounded (upper), tag.
            (
                "a:[50 TO *]",
                log_event!["tags" => vec!["a:6"]],
                log_event!["tags" => vec!["a:40"]],
            ),
            // Range - numeric, inclusive, unbounded (upper), tag (negate).
            (
                "NOT a:[50 TO *]",
                log_event!["tags" => vec!["a:40"]],
                log_event!["tags" => vec!["a:6"]],
            ),
            // Range - numeric, inclusive, unbounded (upper), tag (negate w/-).
            (
                "-a:[50 TO *]",
                log_event!["tags" => vec!["a:40"]],
                log_event!["tags" => vec!["a:6"]],
            ),
            // Range - numeric, inclusive, unbounded (lower), tag.
            (
                "a:[* TO 50]",
                log_event!["tags" => vec!["a:400"]],
                log_event!["tags" => vec!["a:600"]],
            ),
            // Range - numeric, inclusive, unbounded (lower), tag (negate).
            (
                "NOT a:[* TO 50]",
                log_event!["tags" => vec!["a:600"]],
                log_event!["tags" => vec!["a:400"]],
            ),
            // Range - numeric, inclusive, unbounded (lower), tag (negate w/-).
            (
                "-a:[* TO 50]",
                log_event!["tags" => vec!["a:600"]],
                log_event!["tags" => vec!["a:400"]],
            ),
            // Range - numeric, inclusive, unbounded (both), tag.
            (
                "a:[* TO *]",
                log_event!["tags" => vec!["a:test"]],
                log_event!["tags" => vec!["b:test"]],
            ),
            // Range - numeric, inclusive, unbounded (both), tag (negate).
            (
                "NOT a:[* TO *]",
                log_event!["tags" => vec!["b:test"]],
                log_event!["tags" => vec!["a:test"]],
            ),
            // Range - numeric, inclusive, unbounded (both), tag (negate w/-).
            (
                "-a:[* TO *]",
                log_event!["tags" => vec!["b:test"]],
                log_event!["tags" => vec!["a:test"]],
            ),
            // Range - numeric, inclusive, attribute.
            ("@b:[1 TO 10]", log_event!["b" => 5], log_event!["b" => 11]),
            (
                "@b:[1 TO 100]",
                log_event!["b" => "10"],
                log_event!["b" => "2"],
            ),
            // Range - numeric, inclusive, attribute (negate).
            (
                "NOT @b:[1 TO 10]",
                log_event!["b" => 11],
                log_event!["b" => 5],
            ),
            (
                "NOT @b:[1 TO 100]",
                log_event!["b" => "2"],
                log_event!["b" => "10"],
            ),
            // Range - numeric, inclusive, attribute (negate w/-).
            ("-@b:[1 TO 10]", log_event!["b" => 11], log_event!["b" => 5]),
            (
                "NOT @b:[1 TO 100]",
                log_event!["b" => "2"],
                log_event!["b" => "10"],
            ),
            // Range - alpha, inclusive, attribute.
            ("@b:[a TO z]", log_event!["b" => "c"], log_event!["b" => 5]),
            // Range - alphanumeric, inclusive, attribute.
            (
                r#"@b:["1" TO "100"]"#,
                log_event!["b" => "10"],
                log_event!["b" => "2"],
            ),
            // Range - alphanumeric, inclusive, attribute (negate).
            (
                r#"NOT @b:["1" TO "100"]"#,
                log_event!["b" => "2"],
                log_event!["b" => "10"],
            ),
            // Range - alphanumeric, inclusive, attribute (negate).
            (
                r#"-@b:["1" TO "100"]"#,
                log_event!["b" => "2"],
                log_event!["b" => "10"],
            ),
            // Range - tag, exclusive.
            (
                "f:{1 TO 100}",
                log_event!["tags" => vec!["f:10"]],
                log_event!["tags" => vec!["f:1"]],
            ),
            (
                "f:{1 TO 100}",
                log_event!["tags" => vec!["f:10"]],
                log_event!["tags" => vec!["f:100"]],
            ),
            // Range - tag, exclusive (negate).
            (
                "NOT f:{1 TO 100}",
                log_event!["tags" => vec!["f:1"]],
                log_event!["tags" => vec!["f:10"]],
            ),
            (
                "NOT f:{1 TO 100}",
                log_event!["tags" => vec!["f:100"]],
                log_event!["tags" => vec!["f:10"]],
            ),
            // Range - tag, exclusive (negate w/-).
            (
                "-f:{1 TO 100}",
                log_event!["tags" => vec!["f:1"]],
                log_event!["tags" => vec!["f:10"]],
            ),
            (
                "-f:{1 TO 100}",
                log_event!["tags" => vec!["f:100"]],
                log_event!["tags" => vec!["f:10"]],
            ),
            // Range - attribute, exclusive.
            ("@f:{1 TO 100}", log_event!["f" => 50], log_event!["f" => 1]),
            (
                "@f:{1 TO 100}",
                log_event!["f" => 50],
                log_event!["f" => 100],
            ),
            // Range - attribute, exclusive (negate).
            (
                "NOT @f:{1 TO 100}",
                log_event!["f" => 1],
                log_event!["f" => 50],
            ),
            (
                "NOT @f:{1 TO 100}",
                log_event!["f" => 100],
                log_event!["f" => 50],
            ),
            // Range - attribute, exclusive (negate w/-).
            (
                "-@f:{1 TO 100}",
                log_event!["f" => 1],
                log_event!["f" => 50],
            ),
            (
                "-@f:{1 TO 100}",
                log_event!["f" => 100],
                log_event!["f" => 50],
            ),
            // OR of two values
            (
                "@field:(value1 OR value2)",
                log_event!["field" => "value1"],
                log_event!["field" => "value"],
            ),
            // OR of two values
            (
                "@field:value1 OR @field:value2",
                log_event!["field" => "value1"],
                log_event!["field" => "value"],
            ),
            // negate OR of two values
            (
                "-@field:value1 OR -@field:value2",
                log_event!["field" => "value"],
                log_event!["field" => "value2"],
            ),
            // default AND of two values
            (
                "@field:value @field2:value2",
                log_event!["field" => "value", "field2" => "value2"],
                log_event!["field" => "value", "field2" => "value3"],
            ),
            // handles newline
            (
                "@field:(value1 OR \n value2)",
                log_event!["field" => "value1"],
                log_event!["field" => "value"],
            ),
            // negate AND of bool and string
            (
                "NOT (@field:true AND @field2:value2)",
                log_event!["field" => false, "field2" => "value2"],
                log_event!["field" => true, "field2" => "value2"],
            ),
            // tags checks with 'ddtags' (DD Agent Source naming)

            // Tag exists.
            (
                "_exists_:a",                          // Source
                log_event!["ddtags" => vec!["a:foo"]], // Pass
                log_event!["ddtags" => vec!["b:foo"]], // Fail
            ),
            // Tag exists with - in name.
            (
                "_exists_:a-b",                          // Source
                log_event!["ddtags" => vec!["a-b:foo"]], // Pass
                log_event!["ddtags" => vec!["ab:foo"]],  // Fail
            ),
            // Tag exists (negate).
            (
                "NOT _exists_:a",
                log_event!["ddtags" => vec!["b:foo"]],
                log_event!("ddtags" => vec!["a:foo"]),
            ),
            // Tag exists (negate w/-).
            (
                "-_exists_:a",
                log_event!["ddtags" => vec!["b:foo"]],
                log_event!["ddtags" => vec!["a:foo"]],
            ),
            // Tag doesn't exist.
            (
                "_missing_:a",
                log_event![],
                log_event!["ddtags" => vec!["a:foo"]],
            ),
            // Tag doesn't exist (negate).
            (
                "NOT _missing_:a",
                log_event!["ddtags" => vec!["a:foo"]],
                log_event![],
            ),
            // Tag doesn't exist (negate w/-).
            (
                "-_missing_:a",
                log_event!["ddtags" => vec!["a:foo"]],
                log_event![],
            ),
            // Tag match.
            (
                "a:bla",
                log_event!["ddtags" => vec!["a:bla"]],
                log_event!["ddtags" => vec!["b:bla"]],
            ),
            // Tag match (negate).
            (
                "NOT a:bla",
                log_event!["ddtags" => vec!["b:bla"]],
                log_event!["ddtags" => vec!["a:bla"]],
            ),
            // Reserved tag match (negate).
            (
                "NOT host:foo",
                log_event!["ddtags" => vec!["host:fo  o"]],
                log_event!["host" => "foo"],
            ),
            // Tag match (negate w/-).
            (
                "-a:bla",
                log_event!["ddtags" => vec!["b:bla"]],
                log_event!["ddtags" => vec!["a:bla"]],
            ),
            // Quoted tag match.
            (
                r#"a:"bla""#,
                log_event!["ddtags" => vec!["a:bla"]],
                log_event!["a" => "bla"],
            ),
            // Quoted tag match (negate).
            (
                r#"NOT a:"bla""#,
                log_event!["a" => "bla"],
                log_event!["ddtags" => vec!["a:bla"]],
            ),
            // Quoted tag match (negate w/-).
            (
                r#"-a:"bla""#,
                log_event!["a" => "bla"],
                log_event!["ddtags" => vec!["a:bla"]],
            ),
            // String attribute match.
            (
                "@a:bla",
                log_event!["a" => "bla"],
                log_event!["ddtags" => vec!["a:bla"]],
            ),
            // String attribute match (negate).
            (
                "NOT @a:bla",
                log_event!["ddtags" => vec!["a:bla"]],
                log_event!["a" => "bla"],
            ),
            // String attribute match (negate w/-).
            (
                "-@a:bla",
                log_event!["ddtags" => vec!["a:bla"]],
                log_event!["a" => "bla"],
            ),
            // Quoted attribute match.
            (
                r#"@a:"bla""#,
                log_event!["a" => "bla"],
                log_event!["ddtags" => vec!["a:bla"]],
            ),
            // Quoted attribute match (negate).
            (
                r#"NOT @a:"bla""#,
                log_event!["ddtags" => vec!["a:bla"]],
                log_event!["a" => "bla"],
            ),
            // Quoted attribute match (negate w/-).
            (
                r#"-@a:"bla""#,
                log_event!["ddtags" => vec!["a:bla"]],
                log_event!["a" => "bla"],
            ),
            // Integer attribute match.
            (
                "@a:200",
                log_event!["a" => 200],
                log_event!["ddtags" => vec!["a:200"]],
            ),
            // Float attribute match.
            (
                "@a:0.75",
                log_event!["a" => 0.75],
                log_event!["ddtags" => vec!["a:0.75"]],
            ),
            (
                "a:*bla",
                log_event!["ddtags" => vec!["a:foobla"]],
                log_event!["ddtags" => vec!["a:blafoo"]],
            ),
            // Wildcard prefix - tag (negate).
            (
                "NOT a:*bla",
                log_event!["ddtags" => vec!["a:blafoo"]],
                log_event!["ddtags" => vec!["a:foobla"]],
            ),
            // Wildcard prefix - tag (negate w/-).
            (
                "-a:*bla",
                log_event!["ddtags" => vec!["a:blafoo"]],
                log_event!["ddtags" => vec!["a:foobla"]],
            ),
            // Wildcard suffix - tag.
            (
                "b:bla*",
                log_event!["ddtags" => vec!["b:blabop"]],
                log_event!["ddtags" => vec!["b:bopbla"]],
            ),
            // Wildcard suffix - tag (negate).
            (
                "NOT b:bla*",
                log_event!["ddtags" => vec!["b:bopbla"]],
                log_event!["ddtags" => vec!["b:blabop"]],
            ),
            // Wildcard suffix - tag (negate w/-).
            (
                "-b:bla*",
                log_event!["ddtags" => vec!["b:bopbla"]],
                log_event!["ddtags" => vec!["b:blabop"]],
            ),
            // Multiple wildcards - tag.
            (
                "c:*b*la*",
                log_event!["ddtags" => vec!["c:foobla"]],
                log_event!["custom" => r#"{"title" => "foobla"}"#],
            ),
            // Multiple wildcards - tag (negate).
            (
                "NOT c:*b*la*",
                log_event!["custom" => r#"{"title" => "foobla"}"#],
                log_event!["ddtags" => vec!["c:foobla"]],
            ),
            // Multiple wildcards - tag (negate w/-).
            (
                "-c:*b*la*",
                log_event!["custom" => r#"{"title" => "foobla"}"#],
                log_event!["ddtags" => vec!["c:foobla"]],
            ),
            // Wildcard prefix - attribute.
            (
                "@a:*bla",
                log_event!["a" => "foobla"],
                log_event!["ddtags" => vec!["a:foobla"]],
            ),
            // Wildcard prefix - attribute (negate).
            (
                "NOT @a:*bla",
                log_event!["ddtags" => vec!["a:foobla"]],
                log_event!["a" => "foobla"],
            ),
            // Wildcard prefix - attribute (negate w/-).
            (
                "-@a:*bla",
                log_event!["ddtags" => vec!["a:foobla"]],
                log_event!["a" => "foobla"],
            ),
            // Wildcard suffix - attribute.
            (
                "@b:bla*",
                log_event!["b" => "blabop"],
                log_event!["ddtags" => vec!["b:blabop"]],
            ),
            // Wildcard suffix - attribute (negate).
            (
                "NOT @b:bla*",
                log_event!["ddtags" => vec!["b:blabop"]],
                log_event!["b" => "blabop"],
            ),
            // Wildcard suffix - attribute (negate w/-).
            (
                "-@b:bla*",
                log_event!["ddtags" => vec!["b:blabop"]],
                log_event!["b" => "blabop"],
            ),
            // Multiple wildcards - attribute.
            (
                "@c:*b*la*",
                log_event!["c" => "foobla"],
                log_event!["ddtags" => vec!["c:foobla"]],
            ),
            // Multiple wildcards - attribute (negate).
            (
                "NOT @c:*b*la*",
                log_event!["ddtags" => vec!["c:foobla"]],
                log_event!["c" => "foobla"],
            ),
            // Multiple wildcards - attribute (negate w/-).
            (
                "-@c:*b*la*",
                log_event!["ddtags" => vec!["c:foobla"]],
                log_event!["c" => "foobla"],
            ),
            // Special case for tags.
            (
                "tags:a",
                log_event!["ddtags" => vec!["a", "b", "c"]],
                log_event!["ddtags" => vec!["d", "e", "f"]],
            ),
            // Special case for tags (negate).
            (
                "NOT tags:a",
                log_event!["ddtags" => vec!["d", "e", "f"]],
                log_event!["ddtags" => vec!["a", "b", "c"]],
            ),
            // Special case for tags (negate w/-).
            (
                "-tags:a",
                log_event!["ddtags" => vec!["d", "e", "f"]],
                log_event!["ddtags" => vec!["a", "b", "c"]],
            ),
            // Special case: 'source' looks up on 'source' and 'ddsource' (OR condition)
            // source
            (
                "source:foo",
                log_event!["source" => "foo"],
                log_event!["tags" => vec!["source:foo"]],
            ),
            (
                "source:foo",
                log_event!["source" => "foo"],
                log_event!["source" => "foobar"],
            ),
            (
                "source:foo",
                log_event!["source" => "foo"],
                log_event!["source" => r#"{"value": "foo"}"#],
            ),
            // ddsource
            (
                "source:foo",
                log_event!["ddsource" => "foo"],
                log_event!["tags" => vec!["ddsource:foo"]],
            ),
            (
                "source:foo",
                log_event!["ddsource" => "foo"],
                log_event!["ddsource" => "foobar"],
            ),
            (
                "source:foo",
                log_event!["ddsource" => "foo"],
                log_event!["ddsource" => r#"{"value": "foo"}"#],
            ),
            // both source and ddsource
            (
                "source:foo",
                log_event!["source" => "foo", "ddsource" => "foo"],
                log_event!["source" => "foobar", "ddsource" => "foobar"],
            ),
            (
                "source:foo",
                log_event!["source" => "foo", "ddsource" => "foobar"],
                log_event!["source" => "foobar", "ddsource" => "foobar"],
            ),
            (
                "source:foo",
                log_event!["source" => "foobar", "ddsource" => "foo"],
                log_event!["source" => "foobar", "ddsource" => "foobar"],
            ),
        ]
    }

    /// Test a `Matcher` by providing a `Filter<V>` and a processor that receives an
    /// `Event`, and returns a `V`. This allows testing against the pass/fail events that are returned
    /// from `get_checks()` and modifying into a type that allows for their processing.
    fn test_filter<V, F, P>(filter: F, processor: P)
    where
        V: std::fmt::Debug + Send + Sync + Clone + 'static,
        F: Filter<V> + Resolver,
        P: Fn(Event) -> V,
    {
        let checks = get_checks();

        for (source, pass, fail) in checks {
            let node: QueryNode = source.parse().unwrap();
            let matcher = build_matcher(&node, &filter).unwrap();

            assert!(matcher.run(&processor(pass)));
            assert!(!matcher.run(&processor(fail)));
        }
    }

    #[test]
    /// Parse each Datadog Search Syntax query and check that it passes/fails.
    fn event_filter() {
        test_filter(EventFilter, |ev| ev.into_log())
    }

    #[test]
    fn generate_config() {
        crate::test_util::test_generate_config::<DatadogSearchConfig>();
    }

    #[test]
    fn check_datadog() {
        for (source, pass, fail) in get_checks() {
            let config: DatadogSearchConfig = source.parse().unwrap();

            // Every query should build successfully.
            let cond = config
                .build(&Default::default(), &Default::default())
                .unwrap_or_else(|_| panic!("build failed: {source}"));

            assert!(
                cond.check_with_context(pass.clone()).0.is_ok(),
                "should pass: {}\nevent: {}",
                source,
                serde_json::to_string(&pass.as_log()).unwrap(),
            );

            assert!(
                cond.check_with_context(fail.clone()).0.is_err(),
                "should fail: {}\nevent: {}",
                source,
                serde_json::to_string(&fail.as_log()).unwrap(),
            );
        }
    }
}<|MERGE_RESOLUTION|>--- conflicted
+++ resolved
@@ -1,18 +1,11 @@
 use std::{borrow::Cow, str::FromStr};
 
 use bytes::Bytes;
-<<<<<<< HEAD
-use vector_lib::configurable::configurable_component;
-use vector_lib::event::{Event, LogEvent, Value};
-use vector_vrl_metrics::MetricsStorage;
-use vrl::datadog_filter::regex::{wildcard_regex, word_regex};
-use vrl::datadog_filter::{build_matcher, Filter, Matcher, Resolver, Run};
-use vrl::datadog_search_syntax::{Comparison, ComparisonValue, Field, QueryNode};
-=======
 use vector_lib::{
     configurable::configurable_component,
     event::{Event, LogEvent, Value},
 };
+use vector_vrl_metrics::MetricsStorage;
 use vrl::{
     datadog_filter::{
         Filter, Matcher, Resolver, Run, build_matcher,
@@ -21,7 +14,6 @@
     datadog_search_syntax::{Comparison, ComparisonValue, Field, QueryNode},
     path::PathParseError,
 };
->>>>>>> 52a1c65e
 
 use super::{Condition, Conditional, ConditionalConfig};
 
