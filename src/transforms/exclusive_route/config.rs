--- conflicted
+++ resolved
@@ -1,14 +1,3 @@
-<<<<<<< HEAD
-use crate::conditions::{AnyCondition, ConditionConfig, VrlConfig};
-use crate::config::{
-    DataType, GenerateConfig, Input, OutputId, TransformConfig, TransformContext, TransformOutput,
-};
-use crate::schema;
-use crate::sinks::prelude::configurable_component;
-use crate::transforms::exclusive_route::transform::ExclusiveRoute;
-use crate::transforms::Transform;
-=======
->>>>>>> 52a1c65e
 use std::hash::{Hash, Hasher};
 
 use vector_lib::config::clone_input_definitions;
@@ -16,7 +5,7 @@
 use crate::{
     conditions::{AnyCondition, ConditionConfig, VrlConfig},
     config::{
-        DataType, GenerateConfig, Input, LogNamespace, OutputId, TransformConfig, TransformContext,
+        DataType, GenerateConfig, Input, OutputId, TransformConfig, TransformContext,
         TransformOutput,
     },
     schema,
