use std::{
    collections::HashMap,
    future::ready,
    num::NonZeroUsize,
    sync::{Arc, LazyLock, Mutex},
    time::Instant,
};

use futures::{FutureExt, StreamExt, TryStreamExt, stream::FuturesOrdered};
use futures_util::stream::FuturesUnordered;
use metrics::gauge;
use stream_cancel::{StreamExt as StreamCancelExt, Trigger, Tripwire};
use tokio::{
    select,
    sync::{mpsc::UnboundedSender, oneshot},
    time::timeout,
};
use tracing::Instrument;
use vector_lib::{
    EstimatedJsonEncodedSizeOf,
    buffers::{
        BufferType, WhenFull,
        topology::{
            builder::TopologyBuilder,
            channel::{BufferReceiver, BufferSender},
        },
    },
    internal_event::{self, CountByteSize, EventsSent, InternalEventHandle as _, Registered},
    schema::Definition,
    transform::update_runtime_schema_definition,
};
use vector_vrl_metrics::MetricsStorage;

use super::{
    BuiltBuffer, ConfigDiff,
    fanout::{self, Fanout},
    schema,
    task::{Task, TaskOutput, TaskResult},
};
use crate::{
    SourceSender,
    config::{
        ComponentKey, Config, DataType, EnrichmentTableConfig, Input, Inputs, OutputId,
        ProxyConfig, SinkContext, SourceContext, TransformContext, TransformOuter, TransformOutput,
    },
    event::{EventArray, EventContainer},
    extra_context::ExtraContext,
    internal_events::EventsReceived,
    shutdown::SourceShutdownCoordinator,
    source_sender::{CHUNK_SIZE, SourceSenderItem},
    spawn_named,
    topology::task::TaskError,
    transforms::{SyncTransform, TaskTransform, Transform, TransformOutputs, TransformOutputsBuf},
    utilization::{UtilizationComponentSender, UtilizationEmitter, UtilizationRegistry, wrap},
};

static ENRICHMENT_TABLES: LazyLock<vector_lib::enrichment::TableRegistry> =
    LazyLock::new(vector_lib::enrichment::TableRegistry::default);
static METRICS_STORAGE: LazyLock<MetricsStorage> = LazyLock::new(MetricsStorage::default);

pub(crate) static SOURCE_SENDER_BUFFER_SIZE: LazyLock<usize> =
    LazyLock::new(|| *TRANSFORM_CONCURRENCY_LIMIT * CHUNK_SIZE);

const READY_ARRAY_CAPACITY: NonZeroUsize = NonZeroUsize::new(CHUNK_SIZE * 4).unwrap();
pub(crate) const TOPOLOGY_BUFFER_SIZE: NonZeroUsize = NonZeroUsize::new(100).unwrap();

static TRANSFORM_CONCURRENCY_LIMIT: LazyLock<usize> = LazyLock::new(|| {
    crate::app::worker_threads()
        .map(std::num::NonZeroUsize::get)
        .unwrap_or_else(crate::num_threads)
});

const INTERNAL_SOURCES: [&str; 2] = ["internal_logs", "internal_metrics"];

struct Builder<'a> {
    config: &'a super::Config,
    diff: &'a ConfigDiff,
    shutdown_coordinator: SourceShutdownCoordinator,
    errors: Vec<String>,
    outputs: HashMap<OutputId, UnboundedSender<fanout::ControlMessage>>,
    tasks: HashMap<ComponentKey, Task>,
    buffers: HashMap<ComponentKey, BuiltBuffer>,
    inputs: HashMap<ComponentKey, (BufferSender<EventArray>, Inputs<OutputId>)>,
    healthchecks: HashMap<ComponentKey, Task>,
    detach_triggers: HashMap<ComponentKey, Trigger>,
    extra_context: ExtraContext,
    utilization_emitter: Option<UtilizationEmitter>,
    utilization_registry: UtilizationRegistry,
}

impl<'a> Builder<'a> {
    fn new(
        config: &'a super::Config,
        diff: &'a ConfigDiff,
        buffers: HashMap<ComponentKey, BuiltBuffer>,
        extra_context: ExtraContext,
        utilization_registry: Option<UtilizationRegistry>,
    ) -> Self {
        // If registry is not passed, we need to build a whole new utilization emitter + registry
        // Otherwise, we just store the registry and reuse it for this build
        let (emitter, registry) = if let Some(registry) = utilization_registry {
            (None, registry)
        } else {
            let (emitter, registry) = UtilizationEmitter::new();
            (Some(emitter), registry)
        };
        Self {
            config,
            diff,
            buffers,
            shutdown_coordinator: SourceShutdownCoordinator::default(),
            errors: vec![],
            outputs: HashMap::new(),
            tasks: HashMap::new(),
            inputs: HashMap::new(),
            healthchecks: HashMap::new(),
            detach_triggers: HashMap::new(),
            extra_context,
            utilization_emitter: emitter,
            utilization_registry: registry,
        }
    }

    /// Builds the new pieces of the topology found in `self.diff`.
    async fn build(mut self) -> Result<TopologyPieces, Vec<String>> {
        let enrichment_tables = self.load_enrichment_tables().await;
        let source_tasks = self.build_sources(enrichment_tables).await;
        self.build_transforms(enrichment_tables).await;
        self.build_sinks(enrichment_tables).await;

        // We should have all the data for the enrichment tables loaded now, so switch them over to
        // readonly.
        enrichment_tables.finish_load();

        if self.errors.is_empty() {
            Ok(TopologyPieces {
                inputs: self.inputs,
                outputs: Self::finalize_outputs(self.outputs),
                tasks: self.tasks,
                source_tasks,
                healthchecks: self.healthchecks,
                shutdown_coordinator: self.shutdown_coordinator,
                detach_triggers: self.detach_triggers,
<<<<<<< HEAD
                utilization_emitter: Some(self.utilization_emitter),
                metrics_storage: METRICS_STORAGE.clone(),
=======
                utilization: self
                    .utilization_emitter
                    .map(|e| (e, self.utilization_registry)),
>>>>>>> 086d8f3c
            })
        } else {
            Err(self.errors)
        }
    }

    fn finalize_outputs(
        outputs: HashMap<OutputId, UnboundedSender<fanout::ControlMessage>>,
    ) -> HashMap<ComponentKey, HashMap<Option<String>, UnboundedSender<fanout::ControlMessage>>>
    {
        let mut finalized_outputs = HashMap::new();
        for (id, output) in outputs {
            let entry = finalized_outputs
                .entry(id.component)
                .or_insert_with(HashMap::new);
            entry.insert(id.port, output);
        }

        finalized_outputs
    }

    /// Loads, or reloads the enrichment tables.
    /// The tables are stored in the `ENRICHMENT_TABLES` global variable.
    async fn load_enrichment_tables(&mut self) -> &'static vector_lib::enrichment::TableRegistry {
        let mut enrichment_tables = HashMap::new();

        // Build enrichment tables
        'tables: for (name, table_outer) in self.config.enrichment_tables.iter() {
            let table_name = name.to_string();
            if ENRICHMENT_TABLES.needs_reload(&table_name) {
                let indexes = if !self.diff.enrichment_tables.is_added(name) {
                    // If this is an existing enrichment table, we need to store the indexes to reapply
                    // them again post load.
                    Some(ENRICHMENT_TABLES.index_fields(&table_name))
                } else {
                    None
                };

                let mut table = match table_outer.inner.build(&self.config.global).await {
                    Ok(table) => table,
                    Err(error) => {
                        self.errors
                            .push(format!("Enrichment Table \"{name}\": {error}"));
                        continue;
                    }
                };

                if let Some(indexes) = indexes {
                    for (case, index) in indexes {
                        match table
                            .add_index(case, &index.iter().map(|s| s.as_ref()).collect::<Vec<_>>())
                        {
                            Ok(_) => (),
                            Err(error) => {
                                // If there is an error adding an index we do not want to use the reloaded
                                // data, the previously loaded data will still need to be used.
                                // Just report the error and continue.
                                error!(message = "Unable to add index to reloaded enrichment table.",
                                    table = ?name.to_string(),
                                    %error);
                                continue 'tables;
                            }
                        }
                    }
                }

                enrichment_tables.insert(table_name, table);
            }
        }

        ENRICHMENT_TABLES.load(enrichment_tables);

        &ENRICHMENT_TABLES
    }

    async fn build_sources(
        &mut self,
        enrichment_tables: &vector_lib::enrichment::TableRegistry,
    ) -> HashMap<ComponentKey, Task> {
        let mut source_tasks = HashMap::new();

        let table_sources = self
            .config
            .enrichment_tables
            .iter()
            .filter_map(|(key, table)| table.as_source(key))
            .collect::<Vec<_>>();
        for (key, source) in self
            .config
            .sources()
            .filter(|(key, _)| self.diff.sources.contains_new(key))
            .chain(
                table_sources
                    .iter()
                    .map(|(key, source)| (key, source))
                    .filter(|(key, _)| self.diff.enrichment_tables.contains_new(key)),
            )
        {
            debug!(component_id = %key, "Building new source.");

            let typetag = source.inner.get_component_name();
            let source_outputs = source.inner.outputs(self.config.schema.log_namespace());

            let span = error_span!(
                "source",
                component_kind = "source",
                component_id = %key.id(),
                component_type = %source.inner.get_component_name(),
            );
            let _entered_span = span.enter();

            let task_name = format!(
                ">> {} ({}, pump) >>",
                source.inner.get_component_name(),
                key.id()
            );

            let mut builder = SourceSender::builder().with_buffer(*SOURCE_SENDER_BUFFER_SIZE);
            let mut pumps = Vec::new();
            let mut controls = HashMap::new();
            let mut schema_definitions = HashMap::with_capacity(source_outputs.len());

            for output in source_outputs.into_iter() {
                let mut rx = builder.add_source_output(output.clone(), key.clone());

                let (mut fanout, control) = Fanout::new();
                let source_type = source.inner.get_component_name();
                let source = Arc::new(key.clone());

                let pump = async move {
                    debug!("Source pump starting.");

                    while let Some(SourceSenderItem {
                        events: mut array,
                        send_reference,
                    }) = rx.next().await
                    {
                        array.set_output_id(&source);
                        array.set_source_type(source_type);
                        fanout
                            .send(array, Some(send_reference))
                            .await
                            .map_err(|e| {
                                debug!("Source pump finished with an error.");
                                TaskError::wrapped(e)
                            })?;
                    }

                    debug!("Source pump finished normally.");
                    Ok(TaskOutput::Source)
                };

                pumps.push(pump.instrument(span.clone()));
                controls.insert(
                    OutputId {
                        component: key.clone(),
                        port: output.port.clone(),
                    },
                    control,
                );

                let port = output.port.clone();
                if let Some(definition) = output.schema_definition(self.config.schema.enabled) {
                    schema_definitions.insert(port, definition);
                }
            }

            let (pump_error_tx, mut pump_error_rx) = oneshot::channel();
            let pump = async move {
                debug!("Source pump supervisor starting.");

                // Spawn all of the per-output pumps and then await their completion.
                //
                // If any of the pumps complete with an error, or panic/are cancelled, we return
                // immediately.
                let mut handles = FuturesUnordered::new();
                for pump in pumps {
                    handles.push(spawn_named(pump, task_name.as_ref()));
                }

                let mut had_pump_error = false;
                while let Some(output) = handles.try_next().await? {
                    if let Err(e) = output {
                        // Immediately send the error to the source's wrapper future, but ignore any
                        // errors during the send, since nested errors wouldn't make any sense here.
                        _ = pump_error_tx.send(e);
                        had_pump_error = true;
                        break;
                    }
                }

                if had_pump_error {
                    debug!("Source pump supervisor task finished with an error.");
                } else {
                    debug!("Source pump supervisor task finished normally.");
                }
                Ok(TaskOutput::Source)
            };
            let pump = Task::new(key.clone(), typetag, pump);

            let pipeline = builder.build();

            let (shutdown_signal, force_shutdown_tripwire) = self
                .shutdown_coordinator
                .register_source(key, INTERNAL_SOURCES.contains(&typetag));

            let context = SourceContext {
                key: key.clone(),
                globals: self.config.global.clone(),
                enrichment_tables: enrichment_tables.clone(),
                metrics_storage: METRICS_STORAGE.clone(),
                shutdown: shutdown_signal,
                out: pipeline,
                proxy: ProxyConfig::merge_with_env(&self.config.global.proxy, &source.proxy),
                acknowledgements: source.sink_acknowledgements,
                schema_definitions,
                schema: self.config.schema,
                extra_context: self.extra_context.clone(),
            };
            let source = source.inner.build(context).await;
            let server = match source {
                Err(error) => {
                    self.errors.push(format!("Source \"{key}\": {error}"));
                    continue;
                }
                Ok(server) => server,
            };

            // Build a wrapper future that drives the actual source future, but returns early if we've
            // been signalled to forcefully shutdown, or if the source pump encounters an error.
            //
            // The forceful shutdown will only resolve if the source itself doesn't shutdown gracefully
            // within the allotted time window. This can occur normally for certain sources, like stdin,
            // where the I/O is blocking (in a separate thread) and won't wake up to check if it's time
            // to shutdown unless some input is given.
            let server = async move {
                debug!("Source starting.");

                let mut result = select! {
                    biased;

                    // We've been told that we must forcefully shut down.
                    _ = force_shutdown_tripwire => Ok(()),

                    // The source pump encountered an error, which we're now bubbling up here to stop
                    // the source as well, since the source running makes no sense without the pump.
                    //
                    // We only match receiving a message, not the error of the sender being dropped,
                    // just to keep things simpler.
                    Ok(e) = &mut pump_error_rx => Err(e),

                    // The source finished normally.
                    result = server => result.map_err(|_| TaskError::Opaque),
                };

                // Even though we already tried to receive any pump task error above, we may have exited
                // on the source itself returning an error due to task scheduling, where the pump task
                // encountered an error, sent it over the oneshot, but we were polling the source
                // already and hit an error trying to send to the now-shutdown pump task.
                //
                // Since the error from the source is opaque at the moment (i.e. `()`), we try a final
                // time to see if the pump task encountered an error, using _that_ instead if so, to
                // propagate the true error that caused the source to have to stop.
                if let Ok(e) = pump_error_rx.try_recv() {
                    result = Err(e);
                }

                match result {
                    Ok(()) => {
                        debug!("Source finished normally.");
                        Ok(TaskOutput::Source)
                    }
                    Err(e) => {
                        debug!("Source finished with an error.");
                        Err(e)
                    }
                }
            };
            let server = Task::new(key.clone(), typetag, server);

            self.outputs.extend(controls);
            self.tasks.insert(key.clone(), pump);
            source_tasks.insert(key.clone(), server);
        }

        source_tasks
    }

    async fn build_transforms(
        &mut self,
        enrichment_tables: &vector_lib::enrichment::TableRegistry,
    ) {
        let mut definition_cache = HashMap::default();

        for (key, transform) in self
            .config
            .transforms()
            .filter(|(key, _)| self.diff.transforms.contains_new(key))
        {
            debug!(component_id = %key, "Building new transform.");

            let input_definitions = match schema::input_definitions(
                &transform.inputs,
                self.config,
                enrichment_tables.clone(),
                &mut definition_cache,
            ) {
                Ok(definitions) => definitions,
                Err(_) => {
                    // We have received an error whilst retrieving the definitions,
                    // there is no point in continuing.

                    return;
                }
            };

            let merged_definition: Definition = input_definitions
                .iter()
                .map(|(_output_id, definition)| definition.clone())
                .reduce(Definition::merge)
                // We may not have any definitions if all the inputs are from metrics sources.
                .unwrap_or_else(Definition::any);

            let span = error_span!(
                "transform",
                component_kind = "transform",
                component_id = %key.id(),
                component_type = %transform.inner.get_component_name(),
            );

            // Create a map of the outputs to the list of possible definitions from those outputs.
            let schema_definitions = transform
                .inner
                .outputs(
                    &TransformContext {
                        enrichment_tables: enrichment_tables.clone(),
                        metrics_storage: METRICS_STORAGE.clone(),
                        schema: self.config.schema,
                        ..Default::default()
                    },
                    &input_definitions,
                )
                .into_iter()
                .map(|output| {
                    let definitions = output.schema_definitions(self.config.schema.enabled);
                    (output.port, definitions)
                })
                .collect::<HashMap<_, _>>();

            let context = TransformContext {
                key: Some(key.clone()),
                globals: self.config.global.clone(),
                enrichment_tables: enrichment_tables.clone(),
                metrics_storage: METRICS_STORAGE.clone(),
                schema_definitions,
                merged_schema_definition: merged_definition.clone(),
                schema: self.config.schema,
                extra_context: self.extra_context.clone(),
            };

            let node =
                TransformNode::from_parts(key.clone(), &context, transform, &input_definitions);

            let transform = match transform
                .inner
                .build(&context)
                .instrument(span.clone())
                .await
            {
                Err(error) => {
                    self.errors.push(format!("Transform \"{key}\": {error}"));
                    continue;
                }
                Ok(transform) => transform,
            };

            let (input_tx, input_rx) =
                TopologyBuilder::standalone_memory(TOPOLOGY_BUFFER_SIZE, WhenFull::Block, &span)
                    .await;

            self.inputs
                .insert(key.clone(), (input_tx, node.inputs.clone()));

            let (transform_task, transform_outputs) = {
                let _span = span.enter();
                build_transform(transform, node, input_rx, &self.utilization_registry)
            };

            self.outputs.extend(transform_outputs);
            self.tasks.insert(key.clone(), transform_task);
        }
    }

    async fn build_sinks(&mut self, enrichment_tables: &vector_lib::enrichment::TableRegistry) {
        let table_sinks = self
            .config
            .enrichment_tables
            .iter()
            .filter_map(|(key, table)| table.as_sink(key))
            .collect::<Vec<_>>();
        for (key, sink) in self
            .config
            .sinks()
            .filter(|(key, _)| self.diff.sinks.contains_new(key))
            .chain(
                table_sinks
                    .iter()
                    .map(|(key, sink)| (key, sink))
                    .filter(|(key, _)| self.diff.enrichment_tables.contains_new(key)),
            )
        {
            debug!(component_id = %key, "Building new sink.");

            let sink_inputs = &sink.inputs;
            let healthcheck = sink.healthcheck();
            let enable_healthcheck = healthcheck.enabled && self.config.healthchecks.enabled;
            let healthcheck_timeout = healthcheck.timeout;

            let typetag = sink.inner.get_component_name();
            let input_type = sink.inner.input().data_type();

            let span = error_span!(
                "sink",
                component_kind = "sink",
                component_id = %key.id(),
                component_type = %sink.inner.get_component_name(),
            );
            let _entered_span = span.enter();

            // At this point, we've validated that all transforms are valid, including any
            // transform that mutates the schema provided by their sources. We can now validate the
            // schema expectations of each individual sink.
            if let Err(mut err) = schema::validate_sink_expectations(
                key,
                sink,
                self.config,
                enrichment_tables.clone(),
            ) {
                self.errors.append(&mut err);
            };

            let (tx, rx) = match self.buffers.remove(key) {
                Some(buffer) => buffer,
                _ => {
                    let buffer_type =
                        match sink.buffer.stages().first().expect("cant ever be empty") {
                            BufferType::Memory { .. } => "memory",
                            BufferType::DiskV2 { .. } => "disk",
                        };
                    let buffer_span = error_span!("sink", buffer_type);
                    let buffer = sink
                        .buffer
                        .build(
                            self.config.global.data_dir.clone(),
                            key.to_string(),
                            buffer_span,
                        )
                        .await;
                    match buffer {
                        Err(error) => {
                            self.errors.push(format!("Sink \"{key}\": {error}"));
                            continue;
                        }
                        Ok((tx, rx)) => (tx, Arc::new(Mutex::new(Some(rx.into_stream())))),
                    }
                }
            };

            let cx = SinkContext {
                healthcheck,
                globals: self.config.global.clone(),
                enrichment_tables: enrichment_tables.clone(),
                metrics_storage: METRICS_STORAGE.clone(),
                proxy: ProxyConfig::merge_with_env(&self.config.global.proxy, sink.proxy()),
                schema: self.config.schema,
                app_name: crate::get_app_name().to_string(),
                app_name_slug: crate::get_slugified_app_name(),
                extra_context: self.extra_context.clone(),
            };

            let (sink, healthcheck) = match sink.inner.build(cx).await {
                Err(error) => {
                    self.errors.push(format!("Sink \"{key}\": {error}"));
                    continue;
                }
                Ok(built) => built,
            };

            let (trigger, tripwire) = Tripwire::new();

            let utilization_sender = self
                .utilization_registry
                .add_component(key.clone(), gauge!("utilization"));
            let component_key = key.clone();
            let sink = async move {
                debug!("Sink starting.");

                // Why is this Arc<Mutex<Option<_>>> needed you ask.
                // In case when this function build_pieces errors
                // this future won't be run so this rx won't be taken
                // which will enable us to reuse rx to rebuild
                // old configuration by passing this Arc<Mutex<Option<_>>>
                // yet again.
                let rx = rx
                    .lock()
                    .unwrap()
                    .take()
                    .expect("Task started but input has been taken.");

                let mut rx = wrap(utilization_sender, component_key.clone(), rx);

                let events_received = register!(EventsReceived);
                sink.run(
                    rx.by_ref()
                        .filter(|events: &EventArray| ready(filter_events_type(events, input_type)))
                        .inspect(|events| {
                            events_received.emit(CountByteSize(
                                events.len(),
                                events.estimated_json_encoded_size_of(),
                            ))
                        })
                        .take_until_if(tripwire),
                )
                .await
                .map(|_| {
                    debug!("Sink finished normally.");
                    TaskOutput::Sink(rx)
                })
                .map_err(|_| {
                    debug!("Sink finished with an error.");
                    TaskError::Opaque
                })
            };

            let task = Task::new(key.clone(), typetag, sink);

            let component_key = key.clone();
            let healthcheck_task = async move {
                if enable_healthcheck {
                    timeout(healthcheck_timeout, healthcheck)
                        .map(|result| match result {
                            Ok(Ok(_)) => {
                                info!("Healthcheck passed.");
                                Ok(TaskOutput::Healthcheck)
                            }
                            Ok(Err(error)) => {
                                error!(
                                    msg = "Healthcheck failed.",
                                    %error,
                                    component_kind = "sink",
                                    component_type = typetag,
                                    component_id = %component_key.id(),
                                );
                                Err(TaskError::wrapped(error))
                            }
                            Err(e) => {
                                error!(
                                    msg = "Healthcheck timed out.",
                                    component_kind = "sink",
                                    component_type = typetag,
                                    component_id = %component_key.id(),
                                );
                                Err(TaskError::wrapped(Box::new(e)))
                            }
                        })
                        .await
                } else {
                    info!("Healthcheck disabled.");
                    Ok(TaskOutput::Healthcheck)
                }
            };

            let healthcheck_task = Task::new(key.clone(), typetag, healthcheck_task);

            self.inputs.insert(key.clone(), (tx, sink_inputs.clone()));
            self.healthchecks.insert(key.clone(), healthcheck_task);
            self.tasks.insert(key.clone(), task);
            self.detach_triggers.insert(key.clone(), trigger);
        }
    }
}

pub async fn reload_enrichment_tables(config: &Config) {
    let mut enrichment_tables = HashMap::new();
    // Build enrichment tables
    'tables: for (name, table_outer) in config.enrichment_tables.iter() {
        let table_name = name.to_string();
        if ENRICHMENT_TABLES.needs_reload(&table_name) {
            let indexes = Some(ENRICHMENT_TABLES.index_fields(&table_name));

            let mut table = match table_outer.inner.build(&config.global).await {
                Ok(table) => table,
                Err(error) => {
                    error!("Enrichment table \"{name}\" reload failed: {error}");
                    continue;
                }
            };

            if let Some(indexes) = indexes {
                for (case, index) in indexes {
                    match table
                        .add_index(case, &index.iter().map(|s| s.as_ref()).collect::<Vec<_>>())
                    {
                        Ok(_) => (),
                        Err(error) => {
                            // If there is an error adding an index we do not want to use the reloaded
                            // data, the previously loaded data will still need to be used.
                            // Just report the error and continue.
                            error!(
                                message = "Unable to add index to reloaded enrichment table.",
                                table = ?name.to_string(),
                                %error
                            );
                            continue 'tables;
                        }
                    }
                }
            }

            enrichment_tables.insert(table_name, table);
        }
    }

    ENRICHMENT_TABLES.load(enrichment_tables);
    ENRICHMENT_TABLES.finish_load();
}

pub struct TopologyPieces {
    pub(super) inputs: HashMap<ComponentKey, (BufferSender<EventArray>, Inputs<OutputId>)>,
    pub(crate) outputs: HashMap<ComponentKey, HashMap<Option<String>, fanout::ControlChannel>>,
    pub(super) tasks: HashMap<ComponentKey, Task>,
    pub(crate) source_tasks: HashMap<ComponentKey, Task>,
    pub(super) healthchecks: HashMap<ComponentKey, Task>,
    pub(crate) shutdown_coordinator: SourceShutdownCoordinator,
    pub(crate) detach_triggers: HashMap<ComponentKey, Trigger>,
<<<<<<< HEAD
    pub(crate) utilization_emitter: Option<UtilizationEmitter>,
    pub(crate) metrics_storage: MetricsStorage,
=======
    pub(crate) utilization: Option<(UtilizationEmitter, UtilizationRegistry)>,
>>>>>>> 086d8f3c
}

/// Builder for constructing TopologyPieces with a fluent API.
///
/// # Examples
///
/// ```ignore
/// let pieces = TopologyPiecesBuilder::new(&config, &diff)
///     .with_buffers(buffers)
///     .with_extra_context(extra_context)
///     .build()
///     .await?;
/// ```
pub struct TopologyPiecesBuilder<'a> {
    config: &'a Config,
    diff: &'a ConfigDiff,
    buffers: HashMap<ComponentKey, BuiltBuffer>,
    extra_context: ExtraContext,
    utilization_registry: Option<UtilizationRegistry>,
}

impl<'a> TopologyPiecesBuilder<'a> {
    /// Creates a new builder with required parameters.
    pub fn new(config: &'a Config, diff: &'a ConfigDiff) -> Self {
        Self {
            config,
            diff,
            buffers: HashMap::new(),
            extra_context: ExtraContext::default(),
            utilization_registry: None,
        }
    }

    /// Sets the buffers for the topology.
    pub fn with_buffers(mut self, buffers: HashMap<ComponentKey, BuiltBuffer>) -> Self {
        self.buffers = buffers;
        self
    }

    /// Sets the extra context for the topology.
    pub fn with_extra_context(mut self, extra_context: ExtraContext) -> Self {
        self.extra_context = extra_context;
        self
    }

    /// Sets the utilization registry for the topology.
    pub fn with_utilization_registry(mut self, registry: Option<UtilizationRegistry>) -> Self {
        self.utilization_registry = registry;
        self
    }

    /// Builds the topology pieces, returning errors if any occur.
    ///
    /// Use this method when you need to handle errors explicitly,
    /// such as in tests or validation code.
    pub async fn build(self) -> Result<TopologyPieces, Vec<String>> {
        Builder::new(
            self.config,
            self.diff,
            self.buffers,
            self.extra_context,
            self.utilization_registry,
        )
        .build()
        .await
    }

    /// Builds the topology pieces, logging any errors that occur.
    ///
    /// Use this method for runtime configuration loading where
    /// errors should be logged and execution should continue.
    pub async fn build_or_log_errors(self) -> Option<TopologyPieces> {
        match self.build().await {
            Err(errors) => {
                for error in errors {
                    error!(message = "Configuration error.", %error, internal_log_rate_limit = false);
                }
                None
            }
            Ok(new_pieces) => Some(new_pieces),
        }
    }
}

impl TopologyPieces {
    pub async fn build_or_log_errors(
        config: &Config,
        diff: &ConfigDiff,
        buffers: HashMap<ComponentKey, BuiltBuffer>,
        extra_context: ExtraContext,
        utilization_registry: Option<UtilizationRegistry>,
    ) -> Option<Self> {
        TopologyPiecesBuilder::new(config, diff)
            .with_buffers(buffers)
            .with_extra_context(extra_context)
            .with_utilization_registry(utilization_registry)
            .build_or_log_errors()
            .await
    }

    /// Builds only the new pieces, and doesn't check their topology.
    pub async fn build(
        config: &super::Config,
        diff: &ConfigDiff,
        buffers: HashMap<ComponentKey, BuiltBuffer>,
        extra_context: ExtraContext,
        utilization_registry: Option<UtilizationRegistry>,
    ) -> Result<Self, Vec<String>> {
        TopologyPiecesBuilder::new(config, diff)
            .with_buffers(buffers)
            .with_extra_context(extra_context)
            .with_utilization_registry(utilization_registry)
            .build()
            .await
    }
}

const fn filter_events_type(events: &EventArray, data_type: DataType) -> bool {
    match events {
        EventArray::Logs(_) => data_type.contains(DataType::Log),
        EventArray::Metrics(_) => data_type.contains(DataType::Metric),
        EventArray::Traces(_) => data_type.contains(DataType::Trace),
    }
}

#[derive(Debug, Clone)]
struct TransformNode {
    key: ComponentKey,
    typetag: &'static str,
    inputs: Inputs<OutputId>,
    input_details: Input,
    outputs: Vec<TransformOutput>,
    enable_concurrency: bool,
}

impl TransformNode {
    pub fn from_parts(
        key: ComponentKey,
        context: &TransformContext,
        transform: &TransformOuter<OutputId>,
        schema_definition: &[(OutputId, Definition)],
    ) -> Self {
        Self {
            key,
            typetag: transform.inner.get_component_name(),
            inputs: transform.inputs.clone(),
            input_details: transform.inner.input(),
            outputs: transform.inner.outputs(context, schema_definition),
            enable_concurrency: transform.inner.enable_concurrency(),
        }
    }
}

fn build_transform(
    transform: Transform,
    node: TransformNode,
    input_rx: BufferReceiver<EventArray>,
    utilization_registry: &UtilizationRegistry,
) -> (Task, HashMap<OutputId, fanout::ControlChannel>) {
    match transform {
        // TODO: avoid the double boxing for function transforms here
        Transform::Function(t) => {
            build_sync_transform(Box::new(t), node, input_rx, utilization_registry)
        }
        Transform::Synchronous(t) => build_sync_transform(t, node, input_rx, utilization_registry),
        Transform::Task(t) => build_task_transform(
            t,
            input_rx,
            node.input_details.data_type(),
            node.typetag,
            &node.key,
            &node.outputs,
            utilization_registry,
        ),
    }
}

fn build_sync_transform(
    t: Box<dyn SyncTransform>,
    node: TransformNode,
    input_rx: BufferReceiver<EventArray>,
    utilization_registry: &UtilizationRegistry,
) -> (Task, HashMap<OutputId, fanout::ControlChannel>) {
    let (outputs, controls) = TransformOutputs::new(node.outputs, &node.key);

    let sender = utilization_registry.add_component(node.key.clone(), gauge!("utilization"));
    let runner = Runner::new(t, input_rx, sender, node.input_details.data_type(), outputs);
    let transform = if node.enable_concurrency {
        runner.run_concurrently().boxed()
    } else {
        runner.run_inline().boxed()
    };

    let transform = async move {
        debug!("Synchronous transform starting.");

        match transform.await {
            Ok(v) => {
                debug!("Synchronous transform finished normally.");
                Ok(v)
            }
            Err(e) => {
                debug!("Synchronous transform finished with an error.");
                Err(e)
            }
        }
    };

    let mut output_controls = HashMap::new();
    for (name, control) in controls {
        let id = name
            .map(|name| OutputId::from((&node.key, name)))
            .unwrap_or_else(|| OutputId::from(&node.key));
        output_controls.insert(id, control);
    }

    let task = Task::new(node.key.clone(), node.typetag, transform);

    (task, output_controls)
}

struct Runner {
    transform: Box<dyn SyncTransform>,
    input_rx: Option<BufferReceiver<EventArray>>,
    input_type: DataType,
    outputs: TransformOutputs,
    timer_tx: UtilizationComponentSender,
    events_received: Registered<EventsReceived>,
}

impl Runner {
    fn new(
        transform: Box<dyn SyncTransform>,
        input_rx: BufferReceiver<EventArray>,
        timer_tx: UtilizationComponentSender,
        input_type: DataType,
        outputs: TransformOutputs,
    ) -> Self {
        Self {
            transform,
            input_rx: Some(input_rx),
            input_type,
            outputs,
            timer_tx,
            events_received: register!(EventsReceived),
        }
    }

    fn on_events_received(&mut self, events: &EventArray) {
        self.timer_tx.try_send_stop_wait();

        self.events_received.emit(CountByteSize(
            events.len(),
            events.estimated_json_encoded_size_of(),
        ));
    }

    async fn send_outputs(&mut self, outputs_buf: &mut TransformOutputsBuf) -> crate::Result<()> {
        self.timer_tx.try_send_start_wait();
        self.outputs.send(outputs_buf).await
    }

    async fn run_inline(mut self) -> TaskResult {
        // 128 is an arbitrary, smallish constant
        const INLINE_BATCH_SIZE: usize = 128;

        let mut outputs_buf = self.outputs.new_buf_with_capacity(INLINE_BATCH_SIZE);

        let mut input_rx = self
            .input_rx
            .take()
            .expect("can't run runner twice")
            .into_stream()
            .filter(move |events| ready(filter_events_type(events, self.input_type)));

        self.timer_tx.try_send_start_wait();
        while let Some(events) = input_rx.next().await {
            self.on_events_received(&events);
            self.transform.transform_all(events, &mut outputs_buf);
            self.send_outputs(&mut outputs_buf)
                .await
                .map_err(TaskError::wrapped)?;
        }

        Ok(TaskOutput::Transform)
    }

    async fn run_concurrently(mut self) -> TaskResult {
        let input_rx = self
            .input_rx
            .take()
            .expect("can't run runner twice")
            .into_stream()
            .filter(move |events| ready(filter_events_type(events, self.input_type)));

        let mut input_rx =
            super::ready_arrays::ReadyArrays::with_capacity(input_rx, READY_ARRAY_CAPACITY);

        let mut in_flight = FuturesOrdered::new();
        let mut shutting_down = false;

        self.timer_tx.try_send_start_wait();
        loop {
            tokio::select! {
                biased;

                result = in_flight.next(), if !in_flight.is_empty() => {
                    match result {
                        Some(Ok(outputs_buf)) => {
                            let mut outputs_buf: TransformOutputsBuf = outputs_buf;
                            self.send_outputs(&mut outputs_buf).await
                                .map_err(TaskError::wrapped)?;
                        }
                        _ => unreachable!("join error or bad poll"),
                    }
                }

                input_arrays = input_rx.next(), if in_flight.len() < *TRANSFORM_CONCURRENCY_LIMIT && !shutting_down => {
                    match input_arrays {
                        Some(input_arrays) => {
                            let mut len = 0;
                            for events in &input_arrays {
                                self.on_events_received(events);
                                len += events.len();
                            }

                            let mut t = self.transform.clone();
                            let mut outputs_buf = self.outputs.new_buf_with_capacity(len);
                            let task = tokio::spawn(async move {
                                for events in input_arrays {
                                    t.transform_all(events, &mut outputs_buf);
                                }
                                outputs_buf
                            }.in_current_span());
                            in_flight.push_back(task);
                        }
                        None => {
                            shutting_down = true;
                            continue
                        }
                    }
                }

                else => {
                    if shutting_down {
                        break
                    }
                }
            }
        }

        Ok(TaskOutput::Transform)
    }
}

fn build_task_transform(
    t: Box<dyn TaskTransform<EventArray>>,
    input_rx: BufferReceiver<EventArray>,
    input_type: DataType,
    typetag: &str,
    key: &ComponentKey,
    outputs: &[TransformOutput],
    utilization_registry: &UtilizationRegistry,
) -> (Task, HashMap<OutputId, fanout::ControlChannel>) {
    let (mut fanout, control) = Fanout::new();

    let sender = utilization_registry.add_component(key.clone(), gauge!("utilization"));
    let input_rx = wrap(sender, key.clone(), input_rx.into_stream());

    let events_received = register!(EventsReceived);
    let filtered = input_rx
        .filter(move |events| ready(filter_events_type(events, input_type)))
        .inspect(move |events| {
            events_received.emit(CountByteSize(
                events.len(),
                events.estimated_json_encoded_size_of(),
            ))
        });
    let events_sent = register!(EventsSent::from(internal_event::Output(None)));
    let output_id = Arc::new(OutputId {
        component: key.clone(),
        port: None,
    });

    // Task transforms can only write to the default output, so only a single schema def map is needed
    let schema_definition_map = outputs
        .iter()
        .find(|x| x.port.is_none())
        .expect("output for default port required for task transforms")
        .log_schema_definitions
        .clone()
        .into_iter()
        .map(|(key, value)| (key, Arc::new(value)))
        .collect();

    let stream = t
        .transform(Box::pin(filtered))
        .map(move |mut events| {
            for event in events.iter_events_mut() {
                update_runtime_schema_definition(event, &output_id, &schema_definition_map);
            }
            (events, Instant::now())
        })
        .inspect(move |(events, _): &(EventArray, Instant)| {
            events_sent.emit(CountByteSize(
                events.len(),
                events.estimated_json_encoded_size_of(),
            ));
        });
    let transform = async move {
        debug!("Task transform starting.");

        match fanout.send_stream(stream).await {
            Ok(()) => {
                debug!("Task transform finished normally.");
                Ok(TaskOutput::Transform)
            }
            Err(e) => {
                debug!("Task transform finished with an error.");
                Err(TaskError::wrapped(e))
            }
        }
    }
    .boxed();

    let mut outputs = HashMap::new();
    outputs.insert(OutputId::from(key), control);

    let task = Task::new(key.clone(), typetag, transform);

    (task, outputs)
}<|MERGE_RESOLUTION|>--- conflicted
+++ resolved
@@ -141,14 +141,10 @@
                 healthchecks: self.healthchecks,
                 shutdown_coordinator: self.shutdown_coordinator,
                 detach_triggers: self.detach_triggers,
-<<<<<<< HEAD
-                utilization_emitter: Some(self.utilization_emitter),
                 metrics_storage: METRICS_STORAGE.clone(),
-=======
                 utilization: self
                     .utilization_emitter
                     .map(|e| (e, self.utilization_registry)),
->>>>>>> 086d8f3c
             })
         } else {
             Err(self.errors)
@@ -784,12 +780,8 @@
     pub(super) healthchecks: HashMap<ComponentKey, Task>,
     pub(crate) shutdown_coordinator: SourceShutdownCoordinator,
     pub(crate) detach_triggers: HashMap<ComponentKey, Trigger>,
-<<<<<<< HEAD
-    pub(crate) utilization_emitter: Option<UtilizationEmitter>,
     pub(crate) metrics_storage: MetricsStorage,
-=======
     pub(crate) utilization: Option<(UtilizationEmitter, UtilizationRegistry)>,
->>>>>>> 086d8f3c
 }
 
 /// Builder for constructing TopologyPieces with a fluent API.
