use std::{
    collections::{BTreeMap, HashMap},
    fs::File,
    io::{self, Read},
    path::PathBuf,
    sync::Mutex,
};

use snafu::{ResultExt, Snafu};
use vector_lib::{
    TimeZone,
    codecs::MetricTagValues,
    compile_vrl,
    config::LogNamespace,
    configurable::configurable_component,
    enrichment::TableRegistry,
    lookup::{PathPrefix, metadata_path, owned_value_path},
    schema::Definition,
};
use vector_vrl_functions::set_semantic_meaning::MeaningList;
<<<<<<< HEAD
use vector_vrl_metrics::{self, MetricsStorage};
use vrl::compiler::runtime::{Runtime, Terminate};
use vrl::compiler::state::ExternalEnv;
use vrl::compiler::{CompileConfig, ExpressionError, Program, TypeState, VrlRuntime};
use vrl::diagnostic::{DiagnosticMessage, Formatter, Note};
use vrl::path;
use vrl::path::ValuePath;
use vrl::value::{Kind, Value};

use crate::config::OutputId;
=======
use vrl::{
    compiler::{
        CompileConfig, ExpressionError, Program, TypeState, VrlRuntime,
        runtime::{Runtime, Terminate},
        state::ExternalEnv,
    },
    diagnostic::{DiagnosticMessage, Note},
    path,
    path::ValuePath,
    value::{Kind, Value},
};

>>>>>>> 52a1c65e
use crate::{
    Result,
    config::{
        ComponentKey, DataType, Input, OutputId, TransformConfig, TransformContext,
        TransformOutput, log_schema,
    },
    event::{Event, TargetEvents, VrlTarget},
    format_vrl_diagnostics,
    internal_events::{RemapMappingAbort, RemapMappingError},
    schema,
    transforms::{SyncTransform, Transform, TransformOutputsBuf},
};

const DROPPED: &str = "dropped";
type CacheKey = (TableRegistry, schema::Definition);
type CacheValue = (Program, String, MeaningList);

/// Configuration for the `remap` transform.
#[configurable_component(transform(
    "remap",
    "Modify your observability data as it passes through your topology using Vector Remap Language (VRL)."
))]
#[derive(Derivative)]
#[serde(deny_unknown_fields)]
#[derivative(Default, Debug)]
pub struct RemapConfig {
    /// The [Vector Remap Language][vrl] (VRL) program to execute for each event.
    ///
    /// Required if `file` is missing.
    ///
    /// [vrl]: https://vector.dev/docs/reference/vrl
    #[configurable(metadata(
        docs::examples = ". = parse_json!(.message)\n.new_field = \"new value\"\n.status = to_int!(.status)\n.duration = parse_duration!(.duration, \"s\")\n.new_name = del(.old_name)",
        docs::syntax_override = "remap_program"
    ))]
    pub source: Option<String>,

    /// File path to the [Vector Remap Language][vrl] (VRL) program to execute for each event.
    ///
    /// If a relative path is provided, its root is the current working directory.
    ///
    /// Required if `source` is missing.
    ///
    /// [vrl]: https://vector.dev/docs/reference/vrl
    #[configurable(metadata(docs::examples = "./my/program.vrl"))]
    pub file: Option<PathBuf>,

    /// File paths to the [Vector Remap Language][vrl] (VRL) programs to execute for each event.
    ///
    /// If a relative path is provided, its root is the current working directory.
    ///
    /// Required if `source` or `file` are missing.
    ///
    /// [vrl]: https://vector.dev/docs/reference/vrl
    #[configurable(metadata(docs::examples = "['./my/program.vrl', './my/program2.vrl']"))]
    pub files: Option<Vec<PathBuf>>,

    /// When set to `single`, metric tag values are exposed as single strings, the
    /// same as they were before this config option. Tags with multiple values show the last assigned value, and null values
    /// are ignored.
    ///
    /// When set to `full`, all metric tags are exposed as arrays of either string or null
    /// values.
    #[serde(default)]
    pub metric_tag_values: MetricTagValues,

    /// The name of the timezone to apply to timestamp conversions that do not contain an explicit
    /// time zone.
    ///
    /// This overrides the [global `timezone`][global_timezone] option. The time zone name may be
    /// any name in the [TZ database][tz_database], or `local` to indicate system local time.
    ///
    /// [global_timezone]: https://vector.dev/docs/reference/configuration//global-options#timezone
    /// [tz_database]: https://en.wikipedia.org/wiki/List_of_tz_database_time_zones
    #[serde(default)]
    #[configurable(metadata(docs::advanced))]
    pub timezone: Option<TimeZone>,

    /// Drops any event that encounters an error during processing.
    ///
    /// Normally, if a VRL program encounters an error when processing an event, the original,
    /// unmodified event is sent downstream. In some cases, you may not want to send the event
    /// any further, such as if certain transformation or enrichment is strictly required. Setting
    /// `drop_on_error` to `true` allows you to ensure these events do not get processed any
    /// further.
    ///
    /// Additionally, dropped events can potentially be diverted to a specially named output for
    /// further logging and analysis by setting `reroute_dropped`.
    #[serde(default = "crate::serde::default_false")]
    #[configurable(metadata(docs::human_name = "Drop Event on Error"))]
    pub drop_on_error: bool,

    /// Drops any event that is manually aborted during processing.
    ///
    /// If a VRL program is manually aborted (using [`abort`][vrl_docs_abort]) when
    /// processing an event, this option controls whether the original, unmodified event is sent
    /// downstream without any modifications or if it is dropped.
    ///
    /// Additionally, dropped events can potentially be diverted to a specially-named output for
    /// further logging and analysis by setting `reroute_dropped`.
    ///
    /// [vrl_docs_abort]: https://vector.dev/docs/reference/vrl/expressions/#abort
    #[serde(default = "crate::serde::default_true")]
    #[configurable(metadata(docs::human_name = "Drop Event on Abort"))]
    pub drop_on_abort: bool,

    /// Reroutes dropped events to a named output instead of halting processing on them.
    ///
    /// When using `drop_on_error` or `drop_on_abort`, events that are "dropped" are processed no
    /// further. In some cases, it may be desirable to keep the events around for further analysis,
    /// debugging, or retrying.
    ///
    /// In these cases, `reroute_dropped` can be set to `true` which forwards the original event
    /// to a specially-named output, `dropped`. The original event is annotated with additional
    /// fields describing why the event was dropped.
    #[serde(default = "crate::serde::default_false")]
    #[configurable(metadata(docs::human_name = "Reroute Dropped Events"))]
    pub reroute_dropped: bool,

    #[configurable(derived, metadata(docs::hidden))]
    #[serde(default)]
    pub runtime: VrlRuntime,

    #[configurable(derived, metadata(docs::hidden))]
    #[serde(skip)]
    #[derivative(Debug = "ignore")]
    /// Cache can't be `BTreeMap` or `HashMap` because of `TableRegistry`, which doesn't allow us to inspect tables inside it.
    /// And even if we allowed the inspection, the tables can be huge, resulting in a long comparison or hash computation
    /// while using `Vec` allows us to use just a shallow comparison
    pub cache: Mutex<Vec<(CacheKey, std::result::Result<CacheValue, String>)>>,
}

impl Clone for RemapConfig {
    fn clone(&self) -> Self {
        Self {
            source: self.source.clone(),
            file: self.file.clone(),
            files: self.files.clone(),
            metric_tag_values: self.metric_tag_values,
            timezone: self.timezone,
            drop_on_error: self.drop_on_error,
            drop_on_abort: self.drop_on_abort,
            reroute_dropped: self.reroute_dropped,
            runtime: self.runtime,
            cache: Mutex::new(Default::default()),
        }
    }
}

impl RemapConfig {
    fn compile_vrl_program(
        &self,
        enrichment_tables: TableRegistry,
        metrics_storage: MetricsStorage,
        merged_schema_definition: schema::Definition,
    ) -> Result<(Program, String, MeaningList)> {
        if let Some((_, res)) = self
            .cache
            .lock()
            .expect("Data poisoned")
            .iter()
            .find(|v| v.0.0 == enrichment_tables && v.0.1 == merged_schema_definition)
        {
            return res.clone().map_err(Into::into);
        }

        let source = match (&self.source, &self.file, &self.files) {
            (Some(source), None, None) => source.to_owned(),
            (None, Some(path), None) => Self::read_file(path)?,
            (None, None, Some(paths)) => {
                let mut combined_source = String::new();
                for path in paths {
                    let content = Self::read_file(path)?;
                    combined_source.push_str(&content);
                    combined_source.push('\n');
                }
                combined_source
            }
            _ => return Err(Box::new(BuildError::SourceAndOrFileOrFiles)),
        };

        let mut functions = vrl::stdlib::all();
        functions.append(&mut vector_lib::enrichment::vrl_functions());
        #[cfg(feature = "sources-dnstap")]
        functions.append(&mut dnstap_parser::vrl_functions());
        functions.append(&mut vector_vrl_functions::all());
        functions.append(&mut vector_vrl_metrics::all());

        let state = TypeState {
            local: Default::default(),
            external: ExternalEnv::new_with_kind(
                merged_schema_definition.event_kind().clone(),
                merged_schema_definition.metadata_kind().clone(),
            ),
        };
        let mut config = CompileConfig::default();

        config.set_custom(enrichment_tables.clone());
        config.set_custom(metrics_storage);
        config.set_custom(MeaningList::default());

        let res = compile_vrl(&source, &functions, &state, config)
            .map_err(|diagnostics| format_vrl_diagnostics(&source, diagnostics))
            .map(|result| {
                (
                    result.program,
                    format_vrl_diagnostics(&source, result.warnings),
                    result.config.get_custom::<MeaningList>().unwrap().clone(),
                )
            });

        self.cache
            .lock()
            .expect("Data poisoned")
            .push(((enrichment_tables, merged_schema_definition), res.clone()));

        res.map_err(Into::into)
    }

    fn read_file(path: &PathBuf) -> Result<String> {
        let mut buffer = String::new();
        File::open(path)
            .with_context(|_| FileOpenFailedSnafu { path })?
            .read_to_string(&mut buffer)
            .with_context(|_| FileReadFailedSnafu { path })?;
        Ok(buffer)
    }
}

impl_generate_config_from_default!(RemapConfig);

#[async_trait::async_trait]
#[typetag::serde(name = "remap")]
impl TransformConfig for RemapConfig {
    async fn build(&self, context: &TransformContext) -> Result<Transform> {
        let (transform, warnings) = match self.runtime {
            VrlRuntime::Ast => {
                let (remap, warnings) = Remap::new_ast(self.clone(), context)?;
                (Transform::synchronous(remap), warnings)
            }
        };

        // TODO: We could improve on this by adding support for non-fatal error
        // messages in the topology. This would make the topology responsible
        // for printing warnings (including potentially emitting metrics),
        // instead of individual transforms.
        if !warnings.is_empty() {
            warn!(message = "VRL compilation warning.", %warnings);
        }

        Ok(transform)
    }

    fn input(&self) -> Input {
        Input::all()
    }

    fn outputs(
        &self,
        context: &TransformContext,
        input_definitions: &[(OutputId, schema::Definition)],
    ) -> Vec<TransformOutput> {
        let merged_definition: Definition = input_definitions
            .iter()
            .map(|(_output, definition)| definition.clone())
            .reduce(Definition::merge)
            .unwrap_or_else(Definition::any);

        // We need to compile the VRL program in order to know the schema definition output of this
        // transform. We ignore any compilation errors, as those are caught by the transform build
        // step.
        let compiled = self
            .compile_vrl_program(
                context.enrichment_tables.clone(),
                context.metrics_storage.clone(),
                merged_definition,
            )
            .map(|(program, _, meaning_list)| (program.final_type_info().state, meaning_list.0))
            .map_err(|_| ());

        let mut dropped_definitions = HashMap::new();
        let mut default_definitions = HashMap::new();

        for (output_id, input_definition) in input_definitions {
            let default_definition = compiled
                .clone()
                .map(|(state, meaning)| {
                    let mut new_type_def = Definition::new(
                        state.external.target_kind().clone(),
                        state.external.metadata_kind().clone(),
                        input_definition.log_namespaces().clone(),
                    );

                    for (id, path) in input_definition.meanings() {
                        // Attempt to copy over the meanings from the input definition.
                        // The function will fail if the meaning that now points to a field that no longer exists,
                        // this is fine since we will no longer want that meaning in the output definition.
                        let _ = new_type_def.try_with_meaning(path.clone(), id);
                    }

                    // Apply any semantic meanings set in the VRL program
                    for (id, path) in meaning {
                        // currently only event paths are supported
                        new_type_def = new_type_def.with_meaning(path, &id);
                    }
                    new_type_def
                })
                .unwrap_or_else(|_| {
                    Definition::new_with_default_metadata(
                        // The program failed to compile, so it can "never" return a value
                        Kind::never(),
                        input_definition.log_namespaces().clone(),
                    )
                });

            // When a message is dropped and re-routed, we keep the original event, but also annotate
            // it with additional metadata.
            let dropped_definition = Definition::combine_log_namespaces(
                input_definition.log_namespaces(),
                input_definition.clone().with_event_field(
                    log_schema().metadata_key().expect("valid metadata key"),
                    Kind::object(BTreeMap::from([
                        ("reason".into(), Kind::bytes()),
                        ("message".into(), Kind::bytes()),
                        ("component_id".into(), Kind::bytes()),
                        ("component_type".into(), Kind::bytes()),
                        ("component_kind".into(), Kind::bytes()),
                    ])),
                    Some("metadata"),
                ),
                input_definition
                    .clone()
                    .with_metadata_field(&owned_value_path!("reason"), Kind::bytes(), None)
                    .with_metadata_field(&owned_value_path!("message"), Kind::bytes(), None)
                    .with_metadata_field(&owned_value_path!("component_id"), Kind::bytes(), None)
                    .with_metadata_field(&owned_value_path!("component_type"), Kind::bytes(), None)
                    .with_metadata_field(&owned_value_path!("component_kind"), Kind::bytes(), None),
            );

            default_definitions.insert(
                output_id.clone(),
                VrlTarget::modify_schema_definition_for_into_events(default_definition),
            );
            dropped_definitions.insert(
                output_id.clone(),
                VrlTarget::modify_schema_definition_for_into_events(dropped_definition),
            );
        }

        let default_output = TransformOutput::new(DataType::all_bits(), default_definitions);

        if self.reroute_dropped {
            vec![
                default_output,
                TransformOutput::new(DataType::all_bits(), dropped_definitions).with_port(DROPPED),
            ]
        } else {
            vec![default_output]
        }
    }

    fn enable_concurrency(&self) -> bool {
        true
    }

    fn files_to_watch(&self) -> Vec<&PathBuf> {
        self.file
            .iter()
            .chain(self.files.iter().flatten())
            .collect()
    }
}

#[derive(Debug, Clone)]
pub struct Remap<Runner>
where
    Runner: VrlRunner,
{
    component_key: Option<ComponentKey>,
    program: Program,
    timezone: TimeZone,
    drop_on_error: bool,
    drop_on_abort: bool,
    reroute_dropped: bool,
    runner: Runner,
    metric_tag_values: MetricTagValues,
}

pub trait VrlRunner {
    fn run(
        &mut self,
        target: &mut VrlTarget,
        program: &Program,
        timezone: &TimeZone,
    ) -> std::result::Result<Value, Terminate>;
}

#[derive(Debug)]
pub struct AstRunner {
    pub runtime: Runtime,
}

impl Clone for AstRunner {
    fn clone(&self) -> Self {
        Self {
            runtime: Runtime::default(),
        }
    }
}

impl VrlRunner for AstRunner {
    fn run(
        &mut self,
        target: &mut VrlTarget,
        program: &Program,
        timezone: &TimeZone,
    ) -> std::result::Result<Value, Terminate> {
        let result = self.runtime.resolve(target, program, timezone);
        self.runtime.clear();
        result
    }
}

impl Remap<AstRunner> {
    pub fn new_ast(
        config: RemapConfig,
        context: &TransformContext,
    ) -> crate::Result<(Self, String)> {
        let (program, warnings, _) = config.compile_vrl_program(
            context.enrichment_tables.clone(),
            context.metrics_storage.clone(),
            context.merged_schema_definition.clone(),
        )?;

        let runtime = Runtime::default();
        let runner = AstRunner { runtime };

        Self::new(config, context, program, runner).map(|remap| (remap, warnings))
    }
}

impl<Runner> Remap<Runner>
where
    Runner: VrlRunner,
{
    fn new(
        config: RemapConfig,
        context: &TransformContext,
        program: Program,
        runner: Runner,
    ) -> crate::Result<Self> {
        Ok(Remap {
            component_key: context.key.clone(),
            program,
            timezone: config
                .timezone
                .unwrap_or_else(|| context.globals.timezone()),
            drop_on_error: config.drop_on_error,
            drop_on_abort: config.drop_on_abort,
            reroute_dropped: config.reroute_dropped,
            runner,
            metric_tag_values: config.metric_tag_values,
        })
    }

    #[cfg(test)]
    const fn runner(&self) -> &Runner {
        &self.runner
    }

    fn dropped_data(&self, reason: &str, error: ExpressionError) -> serde_json::Value {
        let message = error
            .notes()
            .iter()
            .filter(|note| matches!(note, Note::UserErrorMessage(_)))
            .next_back()
            .map(|note| note.to_string())
            .unwrap_or_else(|| error.to_string());
        serde_json::json!({
                "reason": reason,
                "message": message,
                "component_id": self.component_key,
                "component_type": "remap",
                "component_kind": "transform",
        })
    }

    fn annotate_dropped(&self, event: &mut Event, reason: &str, error: ExpressionError) {
        match event {
            Event::Log(log) => match log.namespace() {
                LogNamespace::Legacy => {
                    if let Some(metadata_key) = log_schema().metadata_key() {
                        log.insert(
                            (PathPrefix::Event, metadata_key.concat(path!("dropped"))),
                            self.dropped_data(reason, error),
                        );
                    }
                }
                LogNamespace::Vector => {
                    log.insert(
                        metadata_path!("vector", "dropped"),
                        self.dropped_data(reason, error),
                    );
                }
            },
            Event::Metric(metric) => {
                if let Some(metadata_key) = log_schema().metadata_key() {
                    metric.replace_tag(format!("{metadata_key}.dropped.reason"), reason.into());
                    metric.replace_tag(
                        format!("{metadata_key}.dropped.component_id"),
                        self.component_key
                            .as_ref()
                            .map(ToString::to_string)
                            .unwrap_or_default(),
                    );
                    metric.replace_tag(
                        format!("{metadata_key}.dropped.component_type"),
                        "remap".into(),
                    );
                    metric.replace_tag(
                        format!("{metadata_key}.dropped.component_kind"),
                        "transform".into(),
                    );
                }
            }
            Event::Trace(trace) => {
                trace.maybe_insert(log_schema().metadata_key_target_path(), || {
                    self.dropped_data(reason, error).into()
                });
            }
        }
    }

    fn run_vrl(&mut self, target: &mut VrlTarget) -> std::result::Result<Value, Terminate> {
        self.runner.run(target, &self.program, &self.timezone)
    }
}

impl<Runner> SyncTransform for Remap<Runner>
where
    Runner: VrlRunner + Clone + Send + Sync,
{
    fn transform(&mut self, event: Event, output: &mut TransformOutputsBuf) {
        // If a program can fail or abort at runtime and we know that we will still need to forward
        // the event in that case (either to the main output or `dropped`, depending on the
        // config), we need to clone the original event and keep it around, to allow us to discard
        // any mutations made to the event while the VRL program runs, before it failed or aborted.
        //
        // The `drop_on_{error, abort}` transform config allows operators to remove events from the
        // main output if they're failed or aborted, in which case we can skip the cloning, since
        // any mutations made by VRL will be ignored regardless. If they hav configured
        // `reroute_dropped`, however, we still need to do the clone to ensure that we can forward
        // the event to the `dropped` output.
        let forward_on_error = !self.drop_on_error || self.reroute_dropped;
        let forward_on_abort = !self.drop_on_abort || self.reroute_dropped;
        let original_event = if (self.program.info().fallible && forward_on_error)
            || (self.program.info().abortable && forward_on_abort)
        {
            Some(event.clone())
        } else {
            None
        };

        let log_namespace = event
            .maybe_as_log()
            .map(|log| log.namespace())
            .unwrap_or(LogNamespace::Legacy);

        let mut target = VrlTarget::new(
            event,
            self.program.info(),
            match self.metric_tag_values {
                MetricTagValues::Single => false,
                MetricTagValues::Full => true,
            },
        );
        let result = self.run_vrl(&mut target);

        match result {
            Ok(_) => match target.into_events(log_namespace) {
                TargetEvents::One(event) => push_default(event, output),
                TargetEvents::Logs(events) => events.for_each(|event| push_default(event, output)),
                TargetEvents::Traces(events) => {
                    events.for_each(|event| push_default(event, output))
                }
            },
            Err(reason) => {
                let (reason, error, drop) = match reason {
                    Terminate::Abort(error) => {
                        if !self.reroute_dropped {
                            emit!(RemapMappingAbort {
                                event_dropped: self.drop_on_abort,
                            });
                        }
                        ("abort", error, self.drop_on_abort)
                    }
                    Terminate::Error(error) => {
                        if !self.reroute_dropped {
                            emit!(RemapMappingError {
                                error: error.to_string(),
                                event_dropped: self.drop_on_error,
                            });
                        }
                        ("error", error, self.drop_on_error)
                    }
                };

                if !drop {
                    let event = original_event.expect("event will be set");

                    push_default(event, output);
                } else if self.reroute_dropped {
                    let mut event = original_event.expect("event will be set");

                    self.annotate_dropped(&mut event, reason, error);
                    push_dropped(event, output);
                }
            }
        }
    }
}

#[inline]
fn push_default(event: Event, output: &mut TransformOutputsBuf) {
    output.push(None, event)
}

#[inline]
fn push_dropped(event: Event, output: &mut TransformOutputsBuf) {
    output.push(Some(DROPPED), event);
}

#[derive(Debug, Snafu)]
pub enum BuildError {
    #[snafu(display("must provide exactly one of `source` or `file` or `files` configuration"))]
    SourceAndOrFileOrFiles,

    #[snafu(display("Could not open vrl program {:?}: {}", path, source))]
    FileOpenFailed { path: PathBuf, source: io::Error },
    #[snafu(display("Could not read vrl program {:?}: {}", path, source))]
    FileReadFailed { path: PathBuf, source: io::Error },
}

#[cfg(test)]
mod tests {
    use std::{
        collections::{HashMap, HashSet},
        sync::Arc,
    };

    use chrono::DateTime;
    use indoc::{formatdoc, indoc};
    use tokio::sync::mpsc;
    use tokio_stream::wrappers::ReceiverStream;
    use vector_lib::{
        config::GlobalOptions, enrichment::TableRegistry, event::EventMetadata, metric_tags,
    };
    use vrl::{btreemap, event_path, value::kind::Collection};

    use super::*;
    use crate::{
        config::{ConfigBuilder, build_unit_tests},
        event::{
            LogEvent, Metric, Value,
            metric::{MetricKind, MetricValue},
        },
        metrics::Controller,
        schema,
        test_util::components::{
            COMPONENT_MULTIPLE_OUTPUTS_TESTS, assert_transform_compliance, init_test,
        },
        transforms::{OutputBuffer, test::create_topology},
    };

    fn test_default_schema_definition() -> schema::Definition {
        schema::Definition::empty_legacy_namespace().with_event_field(
            &owned_value_path!("a default field"),
            Kind::integer().or_bytes(),
            Some("default"),
        )
    }

    fn test_dropped_schema_definition() -> schema::Definition {
        schema::Definition::empty_legacy_namespace().with_event_field(
            &owned_value_path!("a dropped field"),
            Kind::boolean().or_null(),
            Some("dropped"),
        )
    }

    fn remap(config: RemapConfig) -> Result<Remap<AstRunner>> {
        let schema_definitions = HashMap::from([
            (
                None,
                [("source".into(), test_default_schema_definition())].into(),
            ),
            (
                Some(DROPPED.to_owned()),
                [("source".into(), test_dropped_schema_definition())].into(),
            ),
        ]);

        Remap::new_ast(config, &TransformContext::new_test(schema_definitions))
            .map(|(remap, _)| remap)
    }

    #[test]
    fn generate_config() {
        crate::test_util::test_generate_config::<RemapConfig>();
    }

    #[test]
    fn config_missing_source_and_file() {
        let config = RemapConfig {
            source: None,
            file: None,
            ..Default::default()
        };

        let err = remap(config).unwrap_err().to_string();
        assert_eq!(
            &err,
            "must provide exactly one of `source` or `file` or `files` configuration"
        )
    }

    #[test]
    fn config_both_source_and_file() {
        let config = RemapConfig {
            source: Some("".to_owned()),
            file: Some("".into()),
            ..Default::default()
        };

        let err = remap(config).unwrap_err().to_string();
        assert_eq!(
            &err,
            "must provide exactly one of `source` or `file` or `files` configuration"
        )
    }

    fn get_field_string(event: &Event, field: &str) -> String {
        event
            .as_log()
            .get(field)
            .unwrap()
            .to_string_lossy()
            .into_owned()
    }

    #[test]
    fn check_remap_doesnt_share_state_between_events() {
        let conf = RemapConfig {
            source: Some(".foo = .sentinel".to_string()),
            file: None,
            drop_on_error: true,
            drop_on_abort: false,
            ..Default::default()
        };
        let mut tform = remap(conf).unwrap();
        assert!(tform.runner().runtime.is_empty());

        let event1 = {
            let mut event1 = LogEvent::from("event1");
            event1.insert("sentinel", "bar");
            Event::from(event1)
        };
        let result1 = transform_one(&mut tform, event1).unwrap();
        assert_eq!(get_field_string(&result1, "message"), "event1");
        assert_eq!(get_field_string(&result1, "foo"), "bar");
        assert!(tform.runner().runtime.is_empty());

        let event2 = {
            let event2 = LogEvent::from("event2");
            Event::from(event2)
        };
        let result2 = transform_one(&mut tform, event2).unwrap();
        assert_eq!(get_field_string(&result2, "message"), "event2");
        assert_eq!(result2.as_log().get("foo"), Some(&Value::Null));
        assert!(tform.runner().runtime.is_empty());
    }

    #[test]
    fn remap_return_raw_string_vector_namespace() {
        let initial_definition = Definition::default_for_namespace(&[LogNamespace::Vector].into());

        let event = {
            let mut metadata = EventMetadata::default()
                .with_schema_definition(&Arc::new(initial_definition.clone()));
            // the Vector metadata field is required for an event to correctly detect the namespace at runtime
            metadata
                .value_mut()
                .insert(&owned_value_path!("vector"), BTreeMap::new());

            let mut event = LogEvent::new_with_metadata(metadata);
            event.insert("copy_from", "buz");
            Event::from(event)
        };

        let conf = RemapConfig {
            source: Some(r#"  . = "root string";"#.to_string()),
            file: None,
            drop_on_error: true,
            drop_on_abort: false,
            ..Default::default()
        };
        let mut tform = remap(conf.clone()).unwrap();
        let result = transform_one(&mut tform, event).unwrap();
        assert_eq!(get_field_string(&result, "."), "root string");

        let mut outputs = conf.outputs(
            TableRegistry::default(),
            &[(OutputId::dummy(), initial_definition)],
            LogNamespace::Vector,
        );

        assert_eq!(outputs.len(), 1);
        let output = outputs.pop().unwrap();
        assert_eq!(output.port, None);
        let actual_schema_def = output.schema_definitions(true)[&OutputId::dummy()].clone();
        let expected_schema =
            Definition::new(Kind::bytes(), Kind::any_object(), [LogNamespace::Vector]);
        assert_eq!(actual_schema_def, expected_schema);
    }

    #[test]
    fn check_remap_adds() {
        let event = {
            let mut event = LogEvent::from("augment me");
            event.insert("copy_from", "buz");
            Event::from(event)
        };

        let conf = RemapConfig {
            source: Some(
                r#"  .foo = "bar"
  .bar = "baz"
  .copy = .copy_from
"#
                .to_string(),
            ),
            file: None,
            drop_on_error: true,
            drop_on_abort: false,
            ..Default::default()
        };
        let mut tform = remap(conf).unwrap();
        let result = transform_one(&mut tform, event).unwrap();
        assert_eq!(get_field_string(&result, "message"), "augment me");
        assert_eq!(get_field_string(&result, "copy_from"), "buz");
        assert_eq!(get_field_string(&result, "foo"), "bar");
        assert_eq!(get_field_string(&result, "bar"), "baz");
        assert_eq!(get_field_string(&result, "copy"), "buz");
    }

    #[test]
    fn check_remap_emits_multiple() {
        let event = {
            let mut event = LogEvent::from("augment me");
            event.insert(
                "events",
                vec![btreemap!("message" => "foo"), btreemap!("message" => "bar")],
            );
            Event::from(event)
        };

        let conf = RemapConfig {
            source: Some(
                indoc! {r"
                . = .events
            "}
                .to_owned(),
            ),
            file: None,
            drop_on_error: true,
            drop_on_abort: false,
            ..Default::default()
        };
        let mut tform = remap(conf).unwrap();

        let out = collect_outputs(&mut tform, event);
        assert_eq!(2, out.primary.len());
        let mut result = out.primary.into_events();

        let r = result.next().unwrap();
        assert_eq!(get_field_string(&r, "message"), "foo");
        let r = result.next().unwrap();
        assert_eq!(get_field_string(&r, "message"), "bar");
    }

    #[test]
    fn check_remap_error() {
        let event = {
            let mut event = Event::Log(LogEvent::from("augment me"));
            event.as_mut_log().insert("bar", "is a string");
            event
        };

        let conf = RemapConfig {
            source: Some(formatdoc! {r#"
                .foo = "foo"
                .not_an_int = int!(.bar)
                .baz = 12
            "#}),
            file: None,
            drop_on_error: false,
            drop_on_abort: false,
            ..Default::default()
        };
        let mut tform = remap(conf).unwrap();

        let event = transform_one(&mut tform, event).unwrap();

        assert_eq!(event.as_log().get("bar"), Some(&Value::from("is a string")));
        assert!(event.as_log().get("foo").is_none());
        assert!(event.as_log().get("baz").is_none());
    }

    #[test]
    fn check_remap_error_drop() {
        let event = {
            let mut event = Event::Log(LogEvent::from("augment me"));
            event.as_mut_log().insert("bar", "is a string");
            event
        };

        let conf = RemapConfig {
            source: Some(formatdoc! {r#"
                .foo = "foo"
                .not_an_int = int!(.bar)
                .baz = 12
            "#}),
            file: None,
            drop_on_error: true,
            drop_on_abort: false,
            ..Default::default()
        };
        let mut tform = remap(conf).unwrap();

        assert!(transform_one(&mut tform, event).is_none())
    }

    #[test]
    fn check_remap_error_infallible() {
        let event = {
            let mut event = Event::Log(LogEvent::from("augment me"));
            event.as_mut_log().insert("bar", "is a string");
            event
        };

        let conf = RemapConfig {
            source: Some(formatdoc! {r#"
                .foo = "foo"
                .baz = 12
            "#}),
            file: None,
            drop_on_error: false,
            drop_on_abort: false,
            ..Default::default()
        };
        let mut tform = remap(conf).unwrap();

        let event = transform_one(&mut tform, event).unwrap();

        assert_eq!(event.as_log().get("foo"), Some(&Value::from("foo")));
        assert_eq!(event.as_log().get("bar"), Some(&Value::from("is a string")));
        assert_eq!(event.as_log().get("baz"), Some(&Value::from(12)));
    }

    #[test]
    fn check_remap_abort() {
        let event = {
            let mut event = Event::Log(LogEvent::from("augment me"));
            event.as_mut_log().insert("bar", "is a string");
            event
        };

        let conf = RemapConfig {
            source: Some(formatdoc! {r#"
                .foo = "foo"
                abort
                .baz = 12
            "#}),
            file: None,
            drop_on_error: false,
            drop_on_abort: false,
            ..Default::default()
        };
        let mut tform = remap(conf).unwrap();

        let event = transform_one(&mut tform, event).unwrap();

        assert_eq!(event.as_log().get("bar"), Some(&Value::from("is a string")));
        assert!(event.as_log().get("foo").is_none());
        assert!(event.as_log().get("baz").is_none());
    }

    #[test]
    fn check_remap_abort_drop() {
        let event = {
            let mut event = Event::Log(LogEvent::from("augment me"));
            event.as_mut_log().insert("bar", "is a string");
            event
        };

        let conf = RemapConfig {
            source: Some(formatdoc! {r#"
                .foo = "foo"
                abort
                .baz = 12
            "#}),
            file: None,
            drop_on_error: false,
            drop_on_abort: true,
            ..Default::default()
        };
        let mut tform = remap(conf).unwrap();

        assert!(transform_one(&mut tform, event).is_none())
    }

    #[test]
    fn check_remap_metric() {
        let metric = Event::Metric(Metric::new(
            "counter",
            MetricKind::Absolute,
            MetricValue::Counter { value: 1.0 },
        ));
        let metadata = metric.metadata().clone();

        let conf = RemapConfig {
            source: Some(
                r#".tags.host = "zoobub"
                       .name = "zork"
                       .namespace = "zerk"
                       .kind = "incremental""#
                    .to_string(),
            ),
            file: None,
            drop_on_error: true,
            drop_on_abort: false,
            ..Default::default()
        };
        let mut tform = remap(conf).unwrap();

        let result = transform_one(&mut tform, metric).unwrap();
        assert_eq!(
            result,
            Event::Metric(
                Metric::new_with_metadata(
                    "zork",
                    MetricKind::Incremental,
                    MetricValue::Counter { value: 1.0 },
                    // The schema definition is set in the topology, which isn't used in this test. Setting the definition
                    // to the actual value to skip the assertion here
                    metadata
                )
                .with_namespace(Some("zerk"))
                .with_tags(Some(metric_tags! {
                    "host" => "zoobub",
                }))
            )
        );
    }

    #[test]
    fn remap_timezone_fallback() {
        let error = Event::from_json_value(
            serde_json::json!({"timestamp": "2022-12-27 00:00:00"}),
            LogNamespace::Legacy,
        )
        .unwrap();
        let conf = RemapConfig {
            source: Some(formatdoc! {r#"
                .timestamp = parse_timestamp!(.timestamp, format: "%Y-%m-%d %H:%M:%S")
            "#}),
            drop_on_error: true,
            drop_on_abort: true,
            reroute_dropped: true,
            ..Default::default()
        };
        let context = TransformContext {
            key: Some(ComponentKey::from("remapper")),
            globals: GlobalOptions {
                timezone: Some(TimeZone::parse("America/Los_Angeles").unwrap()),
                ..Default::default()
            },
            ..Default::default()
        };
        let mut tform = Remap::new_ast(conf, &context).unwrap().0;

        let output = transform_one_fallible(&mut tform, error).unwrap();
        let log = output.as_log();
        assert_eq!(
            log["timestamp"],
            DateTime::<chrono::Utc>::from(
                DateTime::parse_from_rfc3339("2022-12-27T00:00:00-08:00").unwrap()
            )
            .into()
        );
    }

    #[test]
    fn remap_timezone_override() {
        let error = Event::from_json_value(
            serde_json::json!({"timestamp": "2022-12-27 00:00:00"}),
            LogNamespace::Legacy,
        )
        .unwrap();
        let conf = RemapConfig {
            source: Some(formatdoc! {r#"
                .timestamp = parse_timestamp!(.timestamp, format: "%Y-%m-%d %H:%M:%S")
            "#}),
            drop_on_error: true,
            drop_on_abort: true,
            reroute_dropped: true,
            timezone: Some(TimeZone::parse("America/Los_Angeles").unwrap()),
            ..Default::default()
        };
        let context = TransformContext {
            key: Some(ComponentKey::from("remapper")),
            globals: GlobalOptions {
                timezone: Some(TimeZone::parse("Etc/UTC").unwrap()),
                ..Default::default()
            },
            ..Default::default()
        };
        let mut tform = Remap::new_ast(conf, &context).unwrap().0;

        let output = transform_one_fallible(&mut tform, error).unwrap();
        let log = output.as_log();
        assert_eq!(
            log["timestamp"],
            DateTime::<chrono::Utc>::from(
                DateTime::parse_from_rfc3339("2022-12-27T00:00:00-08:00").unwrap()
            )
            .into()
        );
    }

    #[test]
    fn check_remap_branching() {
        let happy =
            Event::from_json_value(serde_json::json!({"hello": "world"}), LogNamespace::Legacy)
                .unwrap();
        let abort = Event::from_json_value(
            serde_json::json!({"hello": "goodbye"}),
            LogNamespace::Legacy,
        )
        .unwrap();
        let error =
            Event::from_json_value(serde_json::json!({"hello": 42}), LogNamespace::Legacy).unwrap();

        let happy_metric = {
            let mut metric = Metric::new(
                "counter",
                MetricKind::Absolute,
                MetricValue::Counter { value: 1.0 },
            );
            metric.replace_tag("hello".into(), "world".into());
            Event::Metric(metric)
        };

        let abort_metric = {
            let mut metric = Metric::new(
                "counter",
                MetricKind::Absolute,
                MetricValue::Counter { value: 1.0 },
            );
            metric.replace_tag("hello".into(), "goodbye".into());
            Event::Metric(metric)
        };

        let error_metric = {
            let mut metric = Metric::new(
                "counter",
                MetricKind::Absolute,
                MetricValue::Counter { value: 1.0 },
            );
            metric.replace_tag("not_hello".into(), "oops".into());
            Event::Metric(metric)
        };

        let conf = RemapConfig {
            source: Some(formatdoc! {r#"
                if exists(.tags) {{
                    # metrics
                    .tags.foo = "bar"
                    if string!(.tags.hello) == "goodbye" {{
                      abort
                    }}
                }} else {{
                    # logs
                    .foo = "bar"
                    if string(.hello) == "goodbye" {{
                      abort
                    }}
                }}
            "#}),
            drop_on_error: true,
            drop_on_abort: true,
            reroute_dropped: true,
            ..Default::default()
        };
        let schema_definitions = HashMap::from([
            (
                None,
                [("source".into(), test_default_schema_definition())].into(),
            ),
            (
                Some(DROPPED.to_owned()),
                [("source".into(), test_dropped_schema_definition())].into(),
            ),
        ]);
        let context = TransformContext {
            key: Some(ComponentKey::from("remapper")),
            schema_definitions,
            merged_schema_definition: schema::Definition::new_with_default_metadata(
                Kind::any_object(),
                [LogNamespace::Legacy],
            )
            .with_event_field(&owned_value_path!("hello"), Kind::bytes(), None),
            ..Default::default()
        };
        let mut tform = Remap::new_ast(conf, &context).unwrap().0;

        let output = transform_one_fallible(&mut tform, happy).unwrap();
        let log = output.as_log();
        assert_eq!(log["hello"], "world".into());
        assert_eq!(log["foo"], "bar".into());
        assert!(!log.contains(event_path!("metadata")));

        let output = transform_one_fallible(&mut tform, abort).unwrap_err();
        let log = output.as_log();
        assert_eq!(log["hello"], "goodbye".into());
        assert!(!log.contains(event_path!("foo")));
        assert_eq!(
            log["metadata"],
            serde_json::json!({
                "dropped": {
                    "reason": "abort",
                    "message": "aborted",
                    "component_id": "remapper",
                    "component_type": "remap",
                    "component_kind": "transform",
                }
            })
            .try_into()
            .unwrap()
        );

        let output = transform_one_fallible(&mut tform, error).unwrap_err();
        let log = output.as_log();
        assert_eq!(log["hello"], 42.into());
        assert!(!log.contains(event_path!("foo")));
        assert_eq!(
            log["metadata"],
            serde_json::json!({
                "dropped": {
                    "reason": "error",
                    "message": "function call error for \"string\" at (160:174): expected string, got integer",
                    "component_id": "remapper",
                    "component_type": "remap",
                    "component_kind": "transform",
                }
            })
            .try_into()
            .unwrap()
        );

        let output = transform_one_fallible(&mut tform, happy_metric).unwrap();
        similar_asserts::assert_eq!(
            output,
            Event::Metric(
                Metric::new_with_metadata(
                    "counter",
                    MetricKind::Absolute,
                    MetricValue::Counter { value: 1.0 },
                    // The schema definition is set in the topology, which isn't used in this test. Setting the definition
                    // to the actual value to skip the assertion here
                    EventMetadata::default()
                        .with_schema_definition(output.metadata().schema_definition()),
                )
                .with_tags(Some(metric_tags! {
                    "hello" => "world",
                    "foo" => "bar",
                }))
            )
        );

        let output = transform_one_fallible(&mut tform, abort_metric).unwrap_err();
        similar_asserts::assert_eq!(
            output,
            Event::Metric(
                Metric::new_with_metadata(
                    "counter",
                    MetricKind::Absolute,
                    MetricValue::Counter { value: 1.0 },
                    // The schema definition is set in the topology, which isn't used in this test. Setting the definition
                    // to the actual value to skip the assertion here
                    EventMetadata::default()
                        .with_schema_definition(output.metadata().schema_definition()),
                )
                .with_tags(Some(metric_tags! {
                    "hello" => "goodbye",
                    "metadata.dropped.reason" => "abort",
                    "metadata.dropped.component_id" => "remapper",
                    "metadata.dropped.component_type" => "remap",
                    "metadata.dropped.component_kind" => "transform",
                }))
            )
        );

        let output = transform_one_fallible(&mut tform, error_metric).unwrap_err();
        similar_asserts::assert_eq!(
            output,
            Event::Metric(
                Metric::new_with_metadata(
                    "counter",
                    MetricKind::Absolute,
                    MetricValue::Counter { value: 1.0 },
                    // The schema definition is set in the topology, which isn't used in this test. Setting the definition
                    // to the actual value to skip the assertion here
                    EventMetadata::default()
                        .with_schema_definition(output.metadata().schema_definition()),
                )
                .with_tags(Some(metric_tags! {
                    "not_hello" => "oops",
                    "metadata.dropped.reason" => "error",
                    "metadata.dropped.component_id" => "remapper",
                    "metadata.dropped.component_type" => "remap",
                    "metadata.dropped.component_kind" => "transform",
                }))
            )
        );
    }

    #[test]
    fn check_remap_branching_assert_with_message() {
        let error_trigger_assert_custom_message =
            Event::from_json_value(serde_json::json!({"hello": 42}), LogNamespace::Legacy).unwrap();
        let error_trigger_default_assert_message =
            Event::from_json_value(serde_json::json!({"hello": 0}), LogNamespace::Legacy).unwrap();
        let conf = RemapConfig {
            source: Some(formatdoc! {r#"
                assert_eq!(.hello, 0, "custom message here")
                assert_eq!(.hello, 1)
            "#}),
            drop_on_error: true,
            drop_on_abort: true,
            reroute_dropped: true,
            ..Default::default()
        };
        let context = TransformContext {
            key: Some(ComponentKey::from("remapper")),
            ..Default::default()
        };
        let mut tform = Remap::new_ast(conf, &context).unwrap().0;

        let output =
            transform_one_fallible(&mut tform, error_trigger_assert_custom_message).unwrap_err();
        let log = output.as_log();
        assert_eq!(log["hello"], 42.into());
        assert!(!log.contains(event_path!("foo")));
        assert_eq!(
            log["metadata"],
            serde_json::json!({
                "dropped": {
                    "reason": "error",
                    "message": "custom message here",
                    "component_id": "remapper",
                    "component_type": "remap",
                    "component_kind": "transform",
                }
            })
            .try_into()
            .unwrap()
        );

        let output =
            transform_one_fallible(&mut tform, error_trigger_default_assert_message).unwrap_err();
        let log = output.as_log();
        assert_eq!(log["hello"], 0.into());
        assert!(!log.contains(event_path!("foo")));
        assert_eq!(
            log["metadata"],
            serde_json::json!({
                "dropped": {
                    "reason": "error",
                    "message": "function call error for \"assert_eq\" at (45:66): assertion failed: 0 == 1",
                    "component_id": "remapper",
                    "component_type": "remap",
                    "component_kind": "transform",
                }
            })
            .try_into()
            .unwrap()
        );
    }

    #[test]
    fn check_remap_branching_abort_with_message() {
        let error =
            Event::from_json_value(serde_json::json!({"hello": 42}), LogNamespace::Legacy).unwrap();
        let conf = RemapConfig {
            source: Some(formatdoc! {r#"
                abort "custom message here"
            "#}),
            drop_on_error: true,
            drop_on_abort: true,
            reroute_dropped: true,
            ..Default::default()
        };
        let context = TransformContext {
            key: Some(ComponentKey::from("remapper")),
            ..Default::default()
        };
        let mut tform = Remap::new_ast(conf, &context).unwrap().0;

        let output = transform_one_fallible(&mut tform, error).unwrap_err();
        let log = output.as_log();
        assert_eq!(log["hello"], 42.into());
        assert!(!log.contains(event_path!("foo")));
        assert_eq!(
            log["metadata"],
            serde_json::json!({
                "dropped": {
                    "reason": "abort",
                    "message": "custom message here",
                    "component_id": "remapper",
                    "component_type": "remap",
                    "component_kind": "transform",
                }
            })
            .try_into()
            .unwrap()
        );
    }

    #[test]
    fn check_remap_branching_disabled() {
        let happy =
            Event::from_json_value(serde_json::json!({"hello": "world"}), LogNamespace::Legacy)
                .unwrap();
        let abort = Event::from_json_value(
            serde_json::json!({"hello": "goodbye"}),
            LogNamespace::Legacy,
        )
        .unwrap();
        let error =
            Event::from_json_value(serde_json::json!({"hello": 42}), LogNamespace::Legacy).unwrap();

        let conf = RemapConfig {
            source: Some(formatdoc! {r#"
                if exists(.tags) {{
                    # metrics
                    .tags.foo = "bar"
                    if string!(.tags.hello) == "goodbye" {{
                      abort
                    }}
                }} else {{
                    # logs
                    .foo = "bar"
                    if string!(.hello) == "goodbye" {{
                      abort
                    }}
                }}
            "#}),
            drop_on_error: true,
            drop_on_abort: true,
            reroute_dropped: false,
            ..Default::default()
        };

        let schema_definition = schema::Definition::new_with_default_metadata(
            Kind::any_object(),
            [LogNamespace::Legacy],
        )
        .with_event_field(&owned_value_path!("foo"), Kind::any(), None)
        .with_event_field(&owned_value_path!("tags"), Kind::any(), None);

        assert_eq!(
            conf.outputs(
                vector_lib::enrichment::TableRegistry::default(),
                &[(
                    "test".into(),
                    schema::Definition::new_with_default_metadata(
                        Kind::any_object(),
                        [LogNamespace::Legacy]
                    )
                )],
                LogNamespace::Legacy
            ),
            vec![TransformOutput::new(
                DataType::all_bits(),
                [("test".into(), schema_definition)].into()
            )]
        );

        let context = TransformContext {
            key: Some(ComponentKey::from("remapper")),
            ..Default::default()
        };
        let mut tform = Remap::new_ast(conf, &context).unwrap().0;

        let output = transform_one_fallible(&mut tform, happy).unwrap();
        let log = output.as_log();
        assert_eq!(log["hello"], "world".into());
        assert_eq!(log["foo"], "bar".into());
        assert!(!log.contains(event_path!("metadata")));

        let out = collect_outputs(&mut tform, abort);
        assert!(out.primary.is_empty());
        assert!(out.named[DROPPED].is_empty());

        let out = collect_outputs(&mut tform, error);
        assert!(out.primary.is_empty());
        assert!(out.named[DROPPED].is_empty());
    }

    #[tokio::test]
    async fn check_remap_branching_metrics_with_output() {
        init_test();

        let config: ConfigBuilder = toml::from_str(indoc! {r#"
            [transforms.foo]
            inputs = []
            type = "remap"
            drop_on_abort = true
            reroute_dropped = true
            source = "abort"

            [[tests]]
            name = "metric output"

            [tests.input]
                insert_at = "foo"
                value = "none"

            [[tests.outputs]]
                extract_from = "foo.dropped"
                [[tests.outputs.conditions]]
                type = "vrl"
                source = "true"
        "#})
        .unwrap();

        let mut tests = build_unit_tests(config).await.unwrap();
        assert!(tests.remove(0).run().await.errors.is_empty());
        // Check that metrics were emitted with output tag
        COMPONENT_MULTIPLE_OUTPUTS_TESTS.assert(&["output"]);
    }

    struct CollectedOuput {
        primary: OutputBuffer,
        named: HashMap<String, OutputBuffer>,
    }

    fn collect_outputs(ft: &mut dyn SyncTransform, event: Event) -> CollectedOuput {
        let mut outputs = TransformOutputsBuf::new_with_capacity(
            vec![
                TransformOutput::new(DataType::all_bits(), HashMap::new()),
                TransformOutput::new(DataType::all_bits(), HashMap::new()).with_port(DROPPED),
            ],
            1,
        );

        ft.transform(event, &mut outputs);

        CollectedOuput {
            primary: outputs.take_primary(),
            named: outputs.take_all_named(),
        }
    }

    fn transform_one(ft: &mut dyn SyncTransform, event: Event) -> Option<Event> {
        let out = collect_outputs(ft, event);
        assert_eq!(0, out.named.values().map(|v| v.len()).sum::<usize>());
        assert!(out.primary.len() <= 1);
        out.primary.into_events().next()
    }

    fn transform_one_fallible(
        ft: &mut dyn SyncTransform,
        event: Event,
    ) -> std::result::Result<Event, Event> {
        let mut outputs = TransformOutputsBuf::new_with_capacity(
            vec![
                TransformOutput::new(DataType::all_bits(), HashMap::new()),
                TransformOutput::new(DataType::all_bits(), HashMap::new()).with_port(DROPPED),
            ],
            1,
        );

        ft.transform(event, &mut outputs);

        let mut buf = outputs.drain().collect::<Vec<_>>();
        let mut err_buf = outputs.drain_named(DROPPED).collect::<Vec<_>>();

        assert!(buf.len() < 2);
        assert!(err_buf.len() < 2);
        match (buf.pop(), err_buf.pop()) {
            (Some(good), None) => Ok(good),
            (None, Some(bad)) => Err(bad),
            (a, b) => panic!("expected output xor error output, got {a:?} and {b:?}"),
        }
    }

    #[tokio::test]
    async fn emits_internal_events() {
        assert_transform_compliance(async move {
            let config = RemapConfig {
                source: Some("abort".to_owned()),
                drop_on_abort: true,
                ..Default::default()
            };

            let (tx, rx) = mpsc::channel(1);
            let (topology, mut out) = create_topology(ReceiverStream::new(rx), config).await;

            let log = LogEvent::from("hello world");
            tx.send(log.into()).await.unwrap();

            drop(tx);
            topology.stop().await;
            assert_eq!(out.recv().await, None);
        })
        .await
    }

    #[test]
    fn test_combined_transforms_simple() {
        // Make sure that when getting the definitions from one transform and
        // passing them to another the correct definition is still produced.

        // Transform 1 sets a simple value.
        let transform1 = RemapConfig {
            source: Some(r#".thing = "potato""#.to_string()),
            ..Default::default()
        };

        let transform2 = RemapConfig {
            source: Some(".thang = .thing".to_string()),
            ..Default::default()
        };

        let enrichment_tables = vector_lib::enrichment::TableRegistry::default();

        let outputs1 = transform1.outputs(
            enrichment_tables.clone(),
            &[("in".into(), schema::Definition::default_legacy_namespace())],
            LogNamespace::Legacy,
        );

        assert_eq!(
            vec![TransformOutput::new(
                DataType::all_bits(),
                // The `never` definition should have been passed on to the end.
                [(
                    "in".into(),
                    Definition::default_legacy_namespace().with_event_field(
                        &owned_value_path!("thing"),
                        Kind::bytes(),
                        None
                    ),
                )]
                .into()
            )],
            outputs1
        );

        let outputs2 = transform2.outputs(
            enrichment_tables,
            &[(
                "in1".into(),
                outputs1[0].schema_definitions(true)[&"in".into()].clone(),
            )],
            LogNamespace::Legacy,
        );

        assert_eq!(
            vec![TransformOutput::new(
                DataType::all_bits(),
                [(
                    "in1".into(),
                    Definition::default_legacy_namespace()
                        .with_event_field(&owned_value_path!("thing"), Kind::bytes(), None)
                        .with_event_field(&owned_value_path!("thang"), Kind::bytes(), None),
                )]
                .into(),
            )],
            outputs2
        );
    }

    #[test]
    fn test_combined_transforms_unnest() {
        // Make sure that when getting the definitions from one transform and
        // passing them to another the correct definition is still produced.

        // Transform 1 sets a simple value.
        let transform1 = RemapConfig {
            source: Some(
                indoc! {
                r#"
                .thing = [{"cabbage": 32}, {"parsnips": 45}]
                . = unnest(.thing)
                "#
                }
                .to_string(),
            ),
            ..Default::default()
        };

        let transform2 = RemapConfig {
            source: Some(r#".thang = .thing.cabbage || "beetroot""#.to_string()),
            ..Default::default()
        };

        let enrichment_tables = vector_lib::enrichment::TableRegistry::default();

        let outputs1 = transform1.outputs(
            enrichment_tables.clone(),
            &[(
                "in".into(),
                schema::Definition::new_with_default_metadata(
                    Kind::any_object(),
                    [LogNamespace::Legacy],
                ),
            )],
            LogNamespace::Legacy,
        );

        assert_eq!(
            vec![TransformOutput::new(
                DataType::all_bits(),
                [(
                    "in".into(),
                    Definition::new_with_default_metadata(
                        Kind::any_object(),
                        [LogNamespace::Legacy]
                    )
                    .with_event_field(
                        &owned_value_path!("thing"),
                        Kind::object(Collection::from(BTreeMap::from([
                            ("cabbage".into(), Kind::integer().or_undefined(),),
                            ("parsnips".into(), Kind::integer().or_undefined(),)
                        ]))),
                        None
                    ),
                )]
                .into(),
            )],
            outputs1
        );

        let outputs2 = transform2.outputs(
            enrichment_tables,
            &[(
                "in1".into(),
                outputs1[0].schema_definitions(true)[&"in".into()].clone(),
            )],
            LogNamespace::Legacy,
        );

        assert_eq!(
            vec![TransformOutput::new(
                DataType::all_bits(),
                [(
                    "in1".into(),
                    Definition::default_legacy_namespace()
                        .with_event_field(
                            &owned_value_path!("thing"),
                            Kind::object(Collection::from(BTreeMap::from([
                                ("cabbage".into(), Kind::integer().or_undefined(),),
                                ("parsnips".into(), Kind::integer().or_undefined(),)
                            ]))),
                            None
                        )
                        .with_event_field(
                            &owned_value_path!("thang"),
                            Kind::integer().or_null(),
                            None
                        ),
                )]
                .into(),
            )],
            outputs2
        );
    }

    #[test]
    fn test_transform_abort() {
        // An abort should not change the typedef.

        let transform1 = RemapConfig {
            source: Some(r"abort".to_string()),
            ..Default::default()
        };

        let enrichment_tables = vector_lib::enrichment::TableRegistry::default();

        let outputs1 = transform1.outputs(
            enrichment_tables,
            &[(
                "in".into(),
                schema::Definition::new_with_default_metadata(
                    Kind::any_object(),
                    [LogNamespace::Legacy],
                ),
            )],
            LogNamespace::Legacy,
        );

        assert_eq!(
            vec![TransformOutput::new(
                DataType::all_bits(),
                [(
                    "in".into(),
                    Definition::new_with_default_metadata(
                        Kind::any_object(),
                        [LogNamespace::Legacy]
                    ),
                )]
                .into(),
            )],
            outputs1
        );
    }

    #[test]
    fn test_error_outputs() {
        // Even if we fail to compile the VRL it should still output
        // the correct ports. This may change if we separate the
        // `outputs` function into one returning outputs and a separate
        // returning schema definitions.
        let transform1 = RemapConfig {
            // This enrichment table does not exist.
            source: Some(r#". |= get_enrichment_table_record("carrot", {"id": .id})"#.to_string()),
            reroute_dropped: true,
            ..Default::default()
        };

        let enrichment_tables = vector_lib::enrichment::TableRegistry::default();

        let outputs1 = transform1.outputs(
            enrichment_tables,
            &[(
                "in".into(),
                schema::Definition::new_with_default_metadata(
                    Kind::any_object(),
                    [LogNamespace::Legacy],
                ),
            )],
            LogNamespace::Legacy,
        );

        assert_eq!(
            HashSet::from([None, Some("dropped".to_string())]),
            outputs1
                .into_iter()
                .map(|output| output.port)
                .collect::<HashSet<_>>()
        );
    }

    #[test]
    fn test_non_object_events() {
        let transform1 = RemapConfig {
            // This enrichment table does not exist.
            source: Some(r#". = "fish" "#.to_string()),
            ..Default::default()
        };

        let enrichment_tables = vector_lib::enrichment::TableRegistry::default();

        let outputs1 = transform1.outputs(
            enrichment_tables,
            &[(
                "in".into(),
                schema::Definition::new_with_default_metadata(
                    Kind::any_object(),
                    [LogNamespace::Legacy],
                ),
            )],
            LogNamespace::Legacy,
        );

        let wanted = schema::Definition::new_with_default_metadata(
            Kind::object(Collection::from_unknown(Kind::undefined())),
            [LogNamespace::Legacy],
        )
        .with_event_field(&owned_value_path!("message"), Kind::bytes(), None);

        assert_eq!(
            HashMap::from([(OutputId::from("in"), wanted)]),
            outputs1[0].schema_definitions(true),
        );
    }

    #[test]
    fn test_array_and_non_object_events() {
        let transform1 = RemapConfig {
            source: Some(
                indoc! {r#"
                    if .lizard == true {
                        .thing = [{"cabbage": 42}];
                        . = unnest(.thing)
                    } else {
                      . = "fish"
                    }
                    "#}
                .to_string(),
            ),
            ..Default::default()
        };

        let enrichment_tables = vector_lib::enrichment::TableRegistry::default();

        let outputs1 = transform1.outputs(
            enrichment_tables,
            &[(
                "in".into(),
                schema::Definition::new_with_default_metadata(
                    Kind::any_object(),
                    [LogNamespace::Legacy],
                ),
            )],
            LogNamespace::Legacy,
        );

        let wanted = schema::Definition::new_with_default_metadata(
            Kind::any_object(),
            [LogNamespace::Legacy],
        )
        .with_event_field(&owned_value_path!("message"), Kind::any(), None)
        .with_event_field(
            &owned_value_path!("thing"),
            Kind::object(Collection::from(BTreeMap::from([(
                "cabbage".into(),
                Kind::integer(),
            )])))
            .or_undefined(),
            None,
        );

        assert_eq!(
            HashMap::from([(OutputId::from("in"), wanted)]),
            outputs1[0].schema_definitions(true),
        );
    }

    #[test]
    fn check_remap_array_vector_namespace() {
        let event = {
            let mut event = LogEvent::from("input");
            // mark the event as a "Vector" namespaced log
            event
                .metadata_mut()
                .value_mut()
                .insert("vector", BTreeMap::new());
            Event::from(event)
        };

        let conf = RemapConfig {
            source: Some(
                r". = [null]
"
                .to_string(),
            ),
            file: None,
            drop_on_error: true,
            drop_on_abort: false,
            ..Default::default()
        };
        let mut tform = remap(conf.clone()).unwrap();
        let result = transform_one(&mut tform, event).unwrap();

        // Legacy namespace nests this under "message", Vector should set it as the root
        assert_eq!(result.as_log().get("."), Some(&Value::Null));

        let enrichment_tables = vector_lib::enrichment::TableRegistry::default();
        let outputs1 = conf.outputs(
            enrichment_tables,
            &[(
                "in".into(),
                schema::Definition::new_with_default_metadata(
                    Kind::any_object(),
                    [LogNamespace::Vector],
                ),
            )],
            LogNamespace::Vector,
        );

        let wanted =
            schema::Definition::new_with_default_metadata(Kind::null(), [LogNamespace::Vector]);

        assert_eq!(
            HashMap::from([(OutputId::from("in"), wanted)]),
            outputs1[0].schema_definitions(true),
        );
    }

    fn assert_no_metrics(source: String) {
        vector_lib::metrics::init_test();

        let config = RemapConfig {
            source: Some(source),
            drop_on_error: true,
            drop_on_abort: true,
            reroute_dropped: true,
            ..Default::default()
        };
        let mut ast_runner = remap(config).unwrap();
        let input_event =
            Event::from_json_value(serde_json::json!({"a": 42}), LogNamespace::Vector).unwrap();
        let dropped_event = transform_one_fallible(&mut ast_runner, input_event).unwrap_err();
        let dropped_log = dropped_event.as_log();
        assert_eq!(dropped_log.get(event_path!("a")), Some(&Value::from(42)));

        let controller = Controller::get().expect("no controller");
        let metrics = controller
            .capture_metrics()
            .into_iter()
            .map(|metric| (metric.name().to_string(), metric))
            .collect::<BTreeMap<String, Metric>>();
        assert_eq!(metrics.get("component_discarded_events_total"), None);
        assert_eq!(metrics.get("component_errors_total"), None);
    }
    #[test]
    fn do_not_emit_metrics_when_dropped() {
        assert_no_metrics("abort".to_string());
    }

    #[test]
    fn do_not_emit_metrics_when_errored() {
        assert_no_metrics("parse_key_value!(.message)".to_string());
    }
}<|MERGE_RESOLUTION|>--- conflicted
+++ resolved
@@ -18,18 +18,7 @@
     schema::Definition,
 };
 use vector_vrl_functions::set_semantic_meaning::MeaningList;
-<<<<<<< HEAD
-use vector_vrl_metrics::{self, MetricsStorage};
-use vrl::compiler::runtime::{Runtime, Terminate};
-use vrl::compiler::state::ExternalEnv;
-use vrl::compiler::{CompileConfig, ExpressionError, Program, TypeState, VrlRuntime};
-use vrl::diagnostic::{DiagnosticMessage, Formatter, Note};
-use vrl::path;
-use vrl::path::ValuePath;
-use vrl::value::{Kind, Value};
-
-use crate::config::OutputId;
-=======
+use vector_vrl_metrics::MetricsStorage;
 use vrl::{
     compiler::{
         CompileConfig, ExpressionError, Program, TypeState, VrlRuntime,
@@ -42,7 +31,6 @@
     value::{Kind, Value},
 };
 
->>>>>>> 52a1c65e
 use crate::{
     Result,
     config::{
