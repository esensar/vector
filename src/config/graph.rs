use std::{
    collections::{HashMap, HashSet, VecDeque},
    fmt,
};

use indexmap::{IndexMap, set::IndexSet};

use super::{
<<<<<<< HEAD
    schema, ComponentKey, DataType, OutputId, SinkOuter, SourceOuter, SourceOutput,
    TransformContext, TransformOuter, TransformOutput, WildcardMatching,
=======
    ComponentKey, DataType, OutputId, SinkOuter, SourceOuter, SourceOutput, TransformOuter,
    TransformOutput, WildcardMatching, schema,
>>>>>>> 52a1c65e
};

#[derive(Debug, Clone)]
pub enum Node {
    Source {
        outputs: Vec<SourceOutput>,
    },
    Transform {
        in_ty: DataType,
        outputs: Vec<TransformOutput>,
    },
    Sink {
        ty: DataType,
    },
}

impl fmt::Display for Node {
    fn fmt(&self, f: &mut fmt::Formatter<'_>) -> fmt::Result {
        match self {
            Node::Source { outputs } => {
                write!(f, "component_kind: source\n  outputs:")?;
                for output in outputs {
                    write!(f, "\n    {output}")?;
                }
                Ok(())
            }
            Node::Transform { in_ty, outputs } => {
                write!(
                    f,
                    "component_kind: source\n  input_types: {in_ty}\n  outputs:"
                )?;
                for output in outputs {
                    write!(f, "\n    {output}")?;
                }
                Ok(())
            }
            Node::Sink { ty } => {
                write!(f, "component_kind: sink\n  types: {ty}")
            }
        }
    }
}

#[derive(Debug, Clone)]
struct Edge {
    from: OutputId,
    to: ComponentKey,
}

#[derive(Default)]
pub struct Graph {
    nodes: HashMap<ComponentKey, Node>,
    edges: Vec<Edge>,
}

impl Graph {
    pub fn new(
        sources: &IndexMap<ComponentKey, SourceOuter>,
        transforms: &IndexMap<ComponentKey, TransformOuter<String>>,
        sinks: &IndexMap<ComponentKey, SinkOuter<String>>,
        schema: schema::Options,
        wildcard_matching: WildcardMatching,
    ) -> Result<Self, Vec<String>> {
        Self::new_inner(sources, transforms, sinks, false, schema, wildcard_matching)
    }

    pub fn new_unchecked(
        sources: &IndexMap<ComponentKey, SourceOuter>,
        transforms: &IndexMap<ComponentKey, TransformOuter<String>>,
        sinks: &IndexMap<ComponentKey, SinkOuter<String>>,
        schema: schema::Options,
        wildcard_matching: WildcardMatching,
    ) -> Self {
        Self::new_inner(sources, transforms, sinks, true, schema, wildcard_matching)
            .expect("errors ignored")
    }

    fn new_inner(
        sources: &IndexMap<ComponentKey, SourceOuter>,
        transforms: &IndexMap<ComponentKey, TransformOuter<String>>,
        sinks: &IndexMap<ComponentKey, SinkOuter<String>>,
        ignore_errors: bool,
        schema: schema::Options,
        wildcard_matching: WildcardMatching,
    ) -> Result<Self, Vec<String>> {
        let mut graph = Graph::default();
        let mut errors = Vec::new();

        // First, insert all of the different node types
        for (id, config) in sources.iter() {
            graph.nodes.insert(
                id.clone(),
                Node::Source {
                    outputs: config.inner.outputs(schema.log_namespace()),
                },
            );
        }

        for (id, transform) in transforms.iter() {
            graph.nodes.insert(
                id.clone(),
                Node::Transform {
                    in_ty: transform.inner.input().data_type(),
                    outputs: transform.inner.outputs(
                        &TransformContext {
                            schema,
                            ..Default::default()
                        },
                        &[(id.into(), schema::Definition::any())],
                    ),
                },
            );
        }

        for (id, config) in sinks {
            graph.nodes.insert(
                id.clone(),
                Node::Sink {
                    ty: config.inner.input().data_type(),
                },
            );
        }

        // With all of the nodes added, go through inputs and add edges, resolving strings into
        // actual `OutputId`s along the way.
        let available_inputs = graph.input_map()?;

        for (id, config) in transforms.iter() {
            for input in config.inputs.iter() {
                if let Err(e) = graph.add_input(input, id, &available_inputs, wildcard_matching) {
                    errors.push(e);
                }
            }
        }

        for (id, config) in sinks {
            for input in config.inputs.iter() {
                if let Err(e) = graph.add_input(input, id, &available_inputs, wildcard_matching) {
                    errors.push(e);
                }
            }
        }

        if ignore_errors || errors.is_empty() {
            Ok(graph)
        } else {
            Err(errors)
        }
    }

    fn add_input(
        &mut self,
        from: &str,
        to: &ComponentKey,
        available_inputs: &HashMap<String, OutputId>,
        wildcard_matching: WildcardMatching,
    ) -> Result<(), String> {
        if let Some(output_id) = available_inputs.get(from) {
            self.edges.push(Edge {
                from: output_id.clone(),
                to: to.clone(),
            });
            Ok(())
        } else {
            let output_type = match self.nodes.get(to) {
                Some(Node::Transform { .. }) => "transform",
                Some(Node::Sink { .. }) => "sink",
                _ => panic!("only transforms and sinks have inputs"),
            };
            // allow empty result if relaxed wildcard matching is enabled
            match wildcard_matching {
                WildcardMatching::Relaxed => {
                    // using value != glob::Pattern::escape(value) to check if value is a glob
                    // TODO: replace with proper check when https://github.com/rust-lang/glob/issues/72 is resolved
                    if from != glob::Pattern::escape(from) {
                        info!(
                            "Input \"{from}\" for {output_type} \"{to}\" didn’t match any components, but this was ignored because `relaxed_wildcard_matching` is enabled."
                        );
                        return Ok(());
                    }
                }
                WildcardMatching::Strict => {}
            }
            info!(
                "Available components:\n{}",
                self.nodes
                    .iter()
                    .map(|(key, node)| format!("\"{key}\":\n  {node}"))
                    .collect::<Vec<_>>()
                    .join("\n")
            );
            Err(format!(
                "Input \"{from}\" for {output_type} \"{to}\" doesn't match any components.",
            ))
        }
    }

    /// Return the input type of a given component.
    ///
    /// # Panics
    ///
    /// Will panic if the given key is not present in the graph or identifies a source, which can't
    /// have inputs.
    fn get_input_type(&self, key: &ComponentKey) -> DataType {
        match self.nodes[key] {
            Node::Source { .. } => panic!("no inputs on sources"),
            Node::Transform { in_ty, .. } => in_ty,
            Node::Sink { ty } => ty,
        }
    }

    /// Return the output type associated with a given `OutputId`.
    ///
    /// # Panics
    ///
    /// Will panic if the given id is not present in the graph or identifies a sink, which can't
    /// have inputs.
    fn get_output_type(&self, id: &OutputId) -> DataType {
        match &self.nodes[&id.component] {
            Node::Source { outputs } => outputs
                .iter()
                .find(|output| output.port == id.port)
                .map(|output| output.ty)
                .expect("output didn't exist"),
            Node::Transform { outputs, .. } => outputs
                .iter()
                .find(|output| output.port == id.port)
                .map(|output| output.ty)
                .expect("output didn't exist"),
            Node::Sink { .. } => panic!("no outputs on sinks"),
        }
    }

    pub fn typecheck(&self) -> Result<(), Vec<String>> {
        let mut errors = Vec::new();

        // check that all edges connect components with compatible data types
        for edge in &self.edges {
            let from_ty = self.get_output_type(&edge.from);
            let to_ty = self.get_input_type(&edge.to);

            if !from_ty.intersects(to_ty) {
                errors.push(format!(
                    "Data type mismatch between {} ({}) and {} ({})",
                    edge.from, from_ty, edge.to, to_ty
                ));
            }
        }

        if errors.is_empty() {
            Ok(())
        } else {
            errors.sort();
            errors.dedup();
            Err(errors)
        }
    }

    pub fn check_for_cycles(&self) -> Result<(), String> {
        // find all sinks
        let sinks = self.nodes.iter().filter_map(|(name, node)| match node {
            Node::Sink { .. } => Some(name),
            _ => None,
        });

        // run DFS from each sink while keep tracking the current stack to detect cycles
        for s in sinks {
            let mut traversal: VecDeque<ComponentKey> = VecDeque::new();
            let mut visited: HashSet<ComponentKey> = HashSet::new();
            let mut stack: IndexSet<ComponentKey> = IndexSet::new();

            traversal.push_back(s.to_owned());
            while !traversal.is_empty() {
                let n = traversal.back().expect("can't be empty").clone();
                if !visited.contains(&n) {
                    visited.insert(n.clone());
                    stack.insert(n.clone());
                } else {
                    // we came back to the node after exploring all its children - remove it from the stack and traversal
                    stack.shift_remove(&n);
                    traversal.pop_back();
                }
                let inputs = self
                    .edges
                    .iter()
                    .filter(|e| e.to == n)
                    .map(|e| e.from.clone());
                for input in inputs {
                    if !visited.contains(&input.component) {
                        traversal.push_back(input.component);
                    } else if stack.contains(&input.component) {
                        // we reached the node while it is on the current stack - it's a cycle
                        let path = stack
                            .iter()
                            .skip(1) // skip the sink
                            .rev()
                            .map(|item| item.to_string())
                            .collect::<Vec<_>>();
                        return Err(format!(
                            "Cyclic dependency detected in the chain [ {} -> {} ]",
                            input.component.id(),
                            path.join(" -> ")
                        ));
                    }
                }
            }
        }
        Ok(())
    }

    pub fn valid_inputs(&self) -> HashSet<OutputId> {
        self.nodes
            .iter()
            .flat_map(|(key, node)| match node {
                Node::Sink { .. } => vec![],
                Node::Source { outputs } => outputs
                    .iter()
                    .map(|output| OutputId {
                        component: key.clone(),
                        port: output.port.clone(),
                    })
                    .collect(),
                Node::Transform { outputs, .. } => outputs
                    .iter()
                    .map(|output| OutputId {
                        component: key.clone(),
                        port: output.port.clone(),
                    })
                    .collect(),
            })
            .collect()
    }

    /// Produce a map of output IDs for the current set of nodes in the graph, keyed by their string
    /// representation. Returns errors for any nodes that have the same string representation,
    /// making input specifications ambiguous.
    ///
    /// When we get a dotted path in the `inputs` section of a user's config, we need to determine
    /// which of a few things that represents:
    ///
    ///   1. A component that's part of an expanded macro (e.g. `route.branch`)
    ///   2. A named output of a branching transform (e.g. `name.errors`)
    ///
    /// A naive way to do that is to compare the string representation of all valid inputs to the
    /// provided string and pick the one that matches. This works better if you can assume that there
    /// are no conflicting string representations, so this function reports any ambiguity as an
    /// error when creating the lookup map.
    pub fn input_map(&self) -> Result<HashMap<String, OutputId>, Vec<String>> {
        let mut mapped: HashMap<String, OutputId> = HashMap::new();
        let mut errors = HashSet::new();

        for id in self.valid_inputs() {
            if let Some(_other) = mapped.insert(id.to_string(), id.clone()) {
                errors.insert(format!("Input specifier {id} is ambiguous"));
            }
        }

        if errors.is_empty() {
            Ok(mapped)
        } else {
            Err(errors.into_iter().collect())
        }
    }

    pub fn inputs_for(&self, node: &ComponentKey) -> Vec<OutputId> {
        self.edges
            .iter()
            .filter(|edge| &edge.to == node)
            .map(|edge| edge.from.clone())
            .collect()
    }

    /// From a given root node, get all paths from the root node to leaf nodes
    /// where the leaf node must be a sink. This is useful for determining which
    /// components are relevant in a Vector unit test.
    ///
    /// Caller must check for cycles before calling this function.
    pub fn paths_to_sink_from(&self, root: &ComponentKey) -> Vec<Vec<ComponentKey>> {
        let mut traversal: VecDeque<(ComponentKey, Vec<_>)> = VecDeque::new();
        let mut paths = Vec::new();

        traversal.push_back((root.to_owned(), Vec::new()));
        while !traversal.is_empty() {
            let (n, mut path) = traversal.pop_back().expect("can't be empty");
            path.push(n.clone());
            let neighbors = self
                .edges
                .iter()
                .filter(|e| e.from.component == n)
                .map(|e| e.to.clone())
                .collect::<Vec<_>>();

            if neighbors.is_empty() {
                paths.push(path.clone());
            } else {
                for neighbor in neighbors {
                    traversal.push_back((neighbor, path.clone()));
                }
            }
        }

        // Keep only components from paths that end at a sink
        paths
            .into_iter()
            .filter(|path| {
                if let Some(key) = path.last() {
                    matches!(self.nodes.get(key), Some(Node::Sink { ty: _ }))
                } else {
                    false
                }
            })
            .collect()
    }
}

#[cfg(test)]
mod test {
    use similar_asserts::assert_eq;
    use vector_lib::schema::Definition;

    use super::*;

    impl Graph {
        fn add_source(&mut self, id: &str, ty: DataType) {
            self.nodes.insert(
                id.into(),
                Node::Source {
                    outputs: vec![match ty {
                        DataType::Metric => SourceOutput::new_metrics(),
                        DataType::Trace => SourceOutput::new_traces(),
                        _ => SourceOutput::new_maybe_logs(ty, Definition::any()),
                    }],
                },
            );
        }

        fn add_transform(
            &mut self,
            id: &str,
            in_ty: DataType,
            out_ty: DataType,
            inputs: Vec<&str>,
        ) {
            let id = ComponentKey::from(id);
            let inputs = clean_inputs(inputs);
            self.nodes.insert(
                id.clone(),
                Node::Transform {
                    in_ty,
                    outputs: vec![TransformOutput::new(
                        out_ty,
                        [("test".into(), Definition::default_legacy_namespace())].into(),
                    )],
                },
            );
            for from in inputs {
                self.edges.push(Edge {
                    from,
                    to: id.clone(),
                });
            }
        }

        fn add_transform_output(&mut self, id: &str, name: &str, ty: DataType) {
            let id = id.into();
            match self.nodes.get_mut(&id) {
                Some(Node::Transform { outputs, .. }) => outputs.push(
                    TransformOutput::new(
                        ty,
                        [("test".into(), Definition::default_legacy_namespace())].into(),
                    )
                    .with_port(name),
                ),
                _ => panic!("invalid transform"),
            }
        }

        fn add_sink(&mut self, id: &str, ty: DataType, inputs: Vec<&str>) {
            let id = ComponentKey::from(id);
            let inputs = clean_inputs(inputs);
            self.nodes.insert(id.clone(), Node::Sink { ty });
            for from in inputs {
                self.edges.push(Edge {
                    from,
                    to: id.clone(),
                });
            }
        }

        fn test_add_input(
            &mut self,
            node: &str,
            input: &str,
            wildcard_matching: WildcardMatching,
        ) -> Result<(), String> {
            let available_inputs = self.input_map().unwrap();
            self.add_input(input, &node.into(), &available_inputs, wildcard_matching)
        }
    }

    fn clean_inputs(inputs: Vec<&str>) -> Vec<OutputId> {
        inputs.into_iter().map(Into::into).collect()
    }

    #[test]
    fn paths_detects_cycles() {
        let mut graph = Graph::default();
        graph.add_source("in", DataType::Log);
        graph.add_transform("one", DataType::Log, DataType::Log, vec!["in", "three"]);
        graph.add_transform("two", DataType::Log, DataType::Log, vec!["one"]);
        graph.add_transform("three", DataType::Log, DataType::Log, vec!["two"]);
        graph.add_sink("out", DataType::Log, vec!["three"]);

        assert_eq!(
            Err("Cyclic dependency detected in the chain [ three -> one -> two -> three ]".into()),
            graph.check_for_cycles()
        );

        let mut graph = Graph::default();
        graph.add_source("in", DataType::Log);
        graph.add_transform("one", DataType::Log, DataType::Log, vec!["in", "three"]);
        graph.add_transform("two", DataType::Log, DataType::Log, vec!["one"]);
        graph.add_transform("three", DataType::Log, DataType::Log, vec!["two"]);
        graph.add_sink("out", DataType::Log, vec!["two"]);

        assert_eq!(
            Err("Cyclic dependency detected in the chain [ two -> three -> one -> two ]".into()),
            graph.check_for_cycles()
        );
        assert_eq!(
            Err("Cyclic dependency detected in the chain [ two -> three -> one -> two ]".into()),
            graph.check_for_cycles()
        );

        let mut graph = Graph::default();
        graph.add_source("in", DataType::Log);
        graph.add_transform("in", DataType::Log, DataType::Log, vec!["in"]);
        graph.add_sink("out", DataType::Log, vec!["in"]);

        // This isn't really a cyclic dependency but let me have this one.
        assert_eq!(
            Err("Cyclic dependency detected in the chain [ in -> in ]".into()),
            graph.check_for_cycles()
        );
    }

    #[test]
    fn paths_doesnt_detect_noncycles() {
        let mut graph = Graph::default();
        graph.add_source("in", DataType::Log);
        graph.add_transform("one", DataType::Log, DataType::Log, vec!["in"]);
        graph.add_transform("two", DataType::Log, DataType::Log, vec!["in"]);
        graph.add_transform("three", DataType::Log, DataType::Log, vec!["one", "two"]);
        graph.add_sink("out", DataType::Log, vec!["three"]);

        graph.check_for_cycles().unwrap();
    }

    #[test]
    fn detects_type_mismatches() {
        let mut graph = Graph::default();
        graph.add_source("in", DataType::Log);
        graph.add_sink("out", DataType::Metric, vec!["in"]);

        assert_eq!(
            Err(vec![
                "Data type mismatch between in ([\"Log\"]) and out ([\"Metric\"])".into()
            ]),
            graph.typecheck()
        );
    }

    #[test]
    fn allows_log_or_metric_into_any() {
        let mut graph = Graph::default();
        graph.add_source("log_source", DataType::Log);
        graph.add_source("metric_source", DataType::Metric);
        graph.add_sink(
            "any_sink",
            DataType::all_bits(),
            vec!["log_source", "metric_source"],
        );

        assert_eq!(Ok(()), graph.typecheck());
    }

    #[test]
    fn allows_any_into_log_or_metric() {
        let mut graph = Graph::default();
        graph.add_source("any_source", DataType::all_bits());
        graph.add_transform(
            "log_to_any",
            DataType::Log,
            DataType::all_bits(),
            vec!["any_source"],
        );
        graph.add_transform(
            "any_to_log",
            DataType::all_bits(),
            DataType::Log,
            vec!["any_source"],
        );
        graph.add_sink(
            "log_sink",
            DataType::Log,
            vec!["any_source", "log_to_any", "any_to_log"],
        );
        graph.add_sink(
            "metric_sink",
            DataType::Metric,
            vec!["any_source", "log_to_any"],
        );

        assert_eq!(graph.typecheck(), Ok(()));
    }

    #[test]
    fn allows_both_directions_for_metrics() {
        let mut graph = Graph::default();
        graph.add_source("log_source", DataType::Log);
        graph.add_source("metric_source", DataType::Metric);
        graph.add_transform(
            "log_to_log",
            DataType::Log,
            DataType::Log,
            vec!["log_source"],
        );
        graph.add_transform(
            "metric_to_metric",
            DataType::Metric,
            DataType::Metric,
            vec!["metric_source"],
        );
        graph.add_transform(
            "any_to_any",
            DataType::all_bits(),
            DataType::all_bits(),
            vec!["log_to_log", "metric_to_metric"],
        );
        graph.add_transform(
            "any_to_log",
            DataType::all_bits(),
            DataType::Log,
            vec!["any_to_any"],
        );
        graph.add_transform(
            "any_to_metric",
            DataType::all_bits(),
            DataType::Metric,
            vec!["any_to_any"],
        );
        graph.add_sink("log_sink", DataType::Log, vec!["any_to_log"]);
        graph.add_sink("metric_sink", DataType::Metric, vec!["any_to_metric"]);

        assert_eq!(Ok(()), graph.typecheck());
    }

    #[test]
    fn allows_multiple_transform_outputs() {
        let mut graph = Graph::default();
        graph.add_source("log_source", DataType::Log);
        graph.add_transform(
            "log_to_log",
            DataType::Log,
            DataType::Log,
            vec!["log_source"],
        );
        graph.add_transform_output("log_to_log", "errors", DataType::Log);
        graph.add_sink("good_log_sink", DataType::Log, vec!["log_to_log"]);

        // don't add inputs to these yet since they're not validated via these helpers
        graph.add_sink("errored_log_sink", DataType::Log, vec![]);
        graph.add_sink("bad_log_sink", DataType::Log, vec![]);

        // make sure we're good with dotted paths
        assert_eq!(
            Ok(()),
            graph.test_add_input(
                "errored_log_sink",
                "log_to_log.errors",
                WildcardMatching::Strict
            )
        );

        // make sure that we're not cool with an unknown dotted path
        let expected = "Input \"log_to_log.not_errors\" for sink \"bad_log_sink\" doesn't match any components.".to_string();
        assert_eq!(
            Err(expected),
            graph.test_add_input(
                "bad_log_sink",
                "log_to_log.not_errors",
                WildcardMatching::Strict
            )
        );
    }

    #[test]
    fn disallows_ambiguous_inputs() {
        let mut graph = Graph::default();
        // these all look like "foo.bar", but should only yield one error
        graph.nodes.insert(
            ComponentKey::from("foo.bar"),
            Node::Source {
                outputs: vec![SourceOutput::new_maybe_logs(
                    DataType::all_bits(),
                    Definition::any(),
                )],
            },
        );
        graph.nodes.insert(
            ComponentKey::from("foo.bar"),
            Node::Source {
                outputs: vec![SourceOutput::new_maybe_logs(
                    DataType::all_bits(),
                    Definition::any(),
                )],
            },
        );
        graph.nodes.insert(
            ComponentKey::from("foo"),
            Node::Transform {
                in_ty: DataType::all_bits(),
                outputs: vec![
                    TransformOutput::new(
                        DataType::all_bits(),
                        [("test".into(), Definition::default_legacy_namespace())].into(),
                    ),
                    TransformOutput::new(
                        DataType::all_bits(),
                        [("test".into(), Definition::default_legacy_namespace())].into(),
                    )
                    .with_port("bar"),
                ],
            },
        );

        // make sure we return more than one
        graph.nodes.insert(
            ComponentKey::from("baz.errors"),
            Node::Source {
                outputs: vec![SourceOutput::new_maybe_logs(
                    DataType::all_bits(),
                    Definition::any(),
                )],
            },
        );
        graph.nodes.insert(
            ComponentKey::from("baz"),
            Node::Transform {
                in_ty: DataType::all_bits(),
                outputs: vec![
                    TransformOutput::new(
                        DataType::all_bits(),
                        [("test".into(), Definition::default_legacy_namespace())].into(),
                    ),
                    TransformOutput::new(
                        DataType::all_bits(),
                        [("test".into(), Definition::default_legacy_namespace())].into(),
                    )
                    .with_port("errors"),
                ],
            },
        );

        let mut errors = graph.input_map().unwrap_err();
        errors.sort();
        assert_eq!(
            errors,
            vec![
                String::from("Input specifier baz.errors is ambiguous"),
                String::from("Input specifier foo.bar is ambiguous"),
            ]
        );
    }

    #[test]
    fn wildcard_matching() {
        let mut graph = Graph::default();
        graph.add_source("log_source", DataType::Log);

        // don't add inputs to these yet since they're not validated via these helpers
        graph.add_sink("sink", DataType::Log, vec![]);

        // make sure we're not good with non existing inputs with relaxed wildcard matching disabled
        let wildcard_matching = WildcardMatching::Strict;
        let expected =
            "Input \"bad_source-*\" for sink \"sink\" doesn't match any components.".to_string();
        assert_eq!(
            Err(expected),
            graph.test_add_input("sink", "bad_source-*", wildcard_matching)
        );

        // make sure we're good with non existing inputs with relaxed wildcard matching enabled
        let wildcard_matching = WildcardMatching::Relaxed;
        assert_eq!(
            Ok(()),
            graph.test_add_input("sink", "bad_source-*", wildcard_matching)
        );

        // make sure we're not good with non existing inputs that are not wildcards even when relaxed wildcard matching is enabled
        let wildcard_matching = WildcardMatching::Relaxed;
        let expected =
            "Input \"bad_source-1\" for sink \"sink\" doesn't match any components.".to_string();
        assert_eq!(
            Err(expected),
            graph.test_add_input("sink", "bad_source-1", wildcard_matching)
        );
    }

    #[test]
    fn paths_to_sink_simple() {
        let mut graph = Graph::default();
        graph.add_source("in", DataType::Log);
        graph.add_transform("one", DataType::Log, DataType::Log, vec!["in"]);
        graph.add_transform("two", DataType::Log, DataType::Log, vec!["one"]);
        graph.add_transform("three", DataType::Log, DataType::Log, vec!["two"]);
        graph.add_sink("out", DataType::Log, vec!["three"]);

        let paths: Vec<Vec<_>> = graph
            .paths_to_sink_from(&ComponentKey::from("in"))
            .into_iter()
            .map(|keys| keys.into_iter().map(|key| key.to_string()).collect())
            .collect();

        assert_eq!(paths.len(), 1);
        assert_eq!(paths[0], vec!["in", "one", "two", "three", "out"])
    }

    #[test]
    fn paths_to_sink_non_existent_root() {
        let graph = Graph::default();
        let paths = graph.paths_to_sink_from(&ComponentKey::from("in"));

        assert_eq!(paths.len(), 0);
    }

    #[test]
    fn paths_to_sink_irrelevant_transforms() {
        let mut graph = Graph::default();
        graph.add_source("source", DataType::Log);
        // These transforms do not link to a sink
        graph.add_transform("t1", DataType::Log, DataType::Log, vec!["source"]);
        graph.add_transform("t2", DataType::Log, DataType::Log, vec!["t1"]);
        graph.add_transform("t3", DataType::Log, DataType::Log, vec!["t1"]);
        // These transforms do link to a sink
        graph.add_transform("t4", DataType::Log, DataType::Log, vec!["source"]);
        graph.add_transform("t5", DataType::Log, DataType::Log, vec!["source"]);
        graph.add_sink("sink1", DataType::Log, vec!["t4"]);
        graph.add_sink("sink2", DataType::Log, vec!["t5"]);

        let paths: Vec<Vec<_>> = graph
            .paths_to_sink_from(&ComponentKey::from("source"))
            .into_iter()
            .map(|keys| keys.into_iter().map(|key| key.to_string()).collect())
            .collect();

        assert_eq!(paths.len(), 2);
        assert_eq!(paths[0], vec!["source", "t5", "sink2"]);
        assert_eq!(paths[1], vec!["source", "t4", "sink1"]);
    }

    #[test]
    fn paths_to_sink_multiple_inputs_into_sink() {
        let mut graph = Graph::default();
        graph.add_source("source", DataType::Log);
        graph.add_transform("t1", DataType::Log, DataType::Log, vec!["source"]);
        graph.add_transform("t2", DataType::Log, DataType::Log, vec!["t1"]);
        graph.add_transform("t3", DataType::Log, DataType::Log, vec!["t1"]);
        graph.add_sink("sink1", DataType::Log, vec!["t2", "t3"]);

        let paths: Vec<Vec<_>> = graph
            .paths_to_sink_from(&ComponentKey::from("source"))
            .into_iter()
            .map(|keys| keys.into_iter().map(|key| key.to_string()).collect())
            .collect();

        assert_eq!(paths.len(), 2);
        assert_eq!(paths[0], vec!["source", "t1", "t3", "sink1"]);
        assert_eq!(paths[1], vec!["source", "t1", "t2", "sink1"]);
    }
}<|MERGE_RESOLUTION|>--- conflicted
+++ resolved
@@ -6,13 +6,8 @@
 use indexmap::{IndexMap, set::IndexSet};
 
 use super::{
-<<<<<<< HEAD
-    schema, ComponentKey, DataType, OutputId, SinkOuter, SourceOuter, SourceOutput,
-    TransformContext, TransformOuter, TransformOutput, WildcardMatching,
-=======
-    ComponentKey, DataType, OutputId, SinkOuter, SourceOuter, SourceOutput, TransformOuter,
-    TransformOutput, WildcardMatching, schema,
->>>>>>> 52a1c65e
+    ComponentKey, DataType, OutputId, SinkOuter, SourceOuter, SourceOutput, TransformContext,
+    TransformOuter, TransformOutput, WildcardMatching, schema,
 };
 
 #[derive(Debug, Clone)]
