<<<<<<< HEAD
use vector_lib::configurable::configurable_component;
use vector_lib::{compile_vrl, emit, TimeZone};
use vector_vrl_metrics::MetricsStorage;
use vrl::compiler::runtime::{Runtime, RuntimeResult, Terminate};
use vrl::compiler::{CompilationResult, CompileConfig, Program, TypeState, VrlRuntime};
use vrl::diagnostic::Formatter;
use vrl::value::Value;
=======
use vector_lib::{TimeZone, compile_vrl, configurable::configurable_component, emit};
use vrl::{
    compiler::{
        CompilationResult, CompileConfig, Program, TypeState, VrlRuntime,
        runtime::{Runtime, RuntimeResult, Terminate},
    },
    value::Value,
};
>>>>>>> 52a1c65e

use crate::{
    conditions::{Condition, Conditional, ConditionalConfig},
    config::LogNamespace,
    event::{Event, TargetEvents, VrlTarget},
    format_vrl_diagnostics,
    internal_events::VrlConditionExecutionError,
};

/// A condition that uses the [Vector Remap Language](https://vector.dev/docs/reference/vrl) (VRL) [boolean expression](https://vector.dev/docs/reference/vrl#boolean-expressions) against an event.
#[configurable_component]
#[derive(Clone, Debug, Default, PartialEq, Eq)]
pub struct VrlConfig {
    /// The VRL boolean expression.
    pub(crate) source: String,

    #[configurable(derived, metadata(docs::hidden))]
    #[serde(default, skip_serializing_if = "crate::serde::is_default")]
    pub(crate) runtime: VrlRuntime,
}

impl_generate_config_from_default!(VrlConfig);

impl ConditionalConfig for VrlConfig {
    fn build(
        &self,
        enrichment_tables: &vector_lib::enrichment::TableRegistry,
        metrics_storage: &MetricsStorage,
    ) -> crate::Result<Condition> {
        // TODO(jean): re-add this to VRL
        // let constraint = TypeConstraint {
        //     allow_any: false,
        //     type_def: TypeDef {
        //         fallible: true,
        //         kind: value::Kind::Boolean,
        //         ..Default::default()
        //     },
        // };

        let functions = vrl::stdlib::all()
            .into_iter()
            .chain(vector_lib::enrichment::vrl_functions());
        #[cfg(feature = "sources-dnstap")]
        let functions = functions.chain(dnstap_parser::vrl_functions());

        let functions = functions
            .chain(vector_vrl_functions::all())
            .chain(vector_vrl_metrics::all())
            .collect::<Vec<_>>();

        let state = TypeState::default();

        let mut config = CompileConfig::default();
        config.set_custom(enrichment_tables.clone());
        config.set_custom(metrics_storage.clone());
        config.set_read_only();

        let CompilationResult {
            program,
            warnings,
            config: _,
        } = compile_vrl(&self.source, &functions, &state, config)
            .map_err(|diagnostics| format_vrl_diagnostics(&self.source, diagnostics))?;

        if !program.final_type_info().result.is_boolean() {
            return Err("VRL conditions must return a boolean.".into());
        }

        if !warnings.is_empty() {
            let warnings = format_vrl_diagnostics(&self.source, warnings);
            warn!(message = "VRL compilation warning.", %warnings);
        }

        match self.runtime {
            VrlRuntime::Ast => Ok(Condition::Vrl(Vrl {
                program,
                source: self.source.clone(),
            })),
        }
    }
}

#[derive(Debug, Clone)]
pub struct Vrl {
    pub(super) program: Program,
    pub(super) source: String,
}

impl Vrl {
    fn run(&self, event: Event) -> (Event, RuntimeResult) {
        let log_namespace = event
            .maybe_as_log()
            .map(|log| log.namespace())
            .unwrap_or(LogNamespace::Legacy);
        let mut target = VrlTarget::new(event, self.program.info(), false);
        // TODO: use timezone from remap config
        let timezone = TimeZone::default();

        let result = Runtime::default().resolve(&mut target, &self.program, &timezone);
        let original_event = match target.into_events(log_namespace) {
            TargetEvents::One(event) => event,
            _ => panic!("Event was modified in a condition. This is an internal compiler error."),
        };
        (original_event, result)
    }
}

impl Conditional for Vrl {
    fn check(&self, event: Event) -> (bool, Event) {
        let (event, result) = self.run(event);

        let result = result
            .map(|value| match value {
                Value::Boolean(boolean) => boolean,
                _ => panic!("VRL condition did not return a boolean type"),
            })
            .unwrap_or_else(|err| {
                emit!(VrlConditionExecutionError {
                    error: err.to_string().as_ref()
                });
                false
            });
        (result, event)
    }

    fn check_with_context(&self, event: Event) -> (Result<(), String>, Event) {
        let (event, result) = self.run(event);

        let value_result = result.map_err(|err| match err {
            Terminate::Abort(err) => {
                let err = format_vrl_diagnostics(
                    &self.source,
                    vrl::diagnostic::Diagnostic::from(
                        Box::new(err) as Box<dyn vrl::diagnostic::DiagnosticMessage>
                    ),
                );
                format!("source execution aborted: {err}")
            }
            Terminate::Error(err) => {
                let err = format_vrl_diagnostics(
                    &self.source,
                    vrl::diagnostic::Diagnostic::from(
                        Box::new(err) as Box<dyn vrl::diagnostic::DiagnosticMessage>
                    ),
                );
                format!("source execution failed: {err}")
            }
        });

        let value = match value_result {
            Ok(value) => value,
            Err(err) => {
                return (Err(err), event);
            }
        };

        let result = match value {
            Value::Boolean(v) if v => Ok(()),
            Value::Boolean(v) if !v => Err("source execution resolved to false".into()),
            _ => Err("source execution resolved to a non-boolean value".into()),
        };
        (result, event)
    }
}

#[cfg(test)]
mod test {
    use vector_lib::metric_tags;

    use super::*;
    use crate::{
        event::{Metric, MetricKind, MetricValue},
        log_event,
    };

    #[test]
    fn generate_config() {
        crate::test_util::test_generate_config::<VrlConfig>();
    }

    #[test]
    fn check_vrl() {
        let checks = vec![
            (
                log_event![],   // event
                "true == true", // source
                Ok(()),         // build result
                Ok(()),         // check result
            ),
            (
                log_event!["foo" => true, "bar" => false],
                "to_bool(.bar || .foo) ?? false",
                Ok(()),
                Ok(()),
            ),
            (
                log_event![],
                "true == false",
                Ok(()),
                Err("source execution resolved to false"),
            ),
            // TODO: enable once we don't emit large diagnostics with colors when no tty is present.
            // (
            //     log_event![],
            //     "null",
            //     Err("\n\u{1b}[0m\u{1b}[1m\u{1b}[38;5;9merror\u{1b}[0m\u{1b}[1m: unexpected return value\u{1b}[0m\n  \u{1b}[0m\u{1b}[34m┌─\u{1b}[0m :1:1\n  \u{1b}[0m\u{1b}[34m│\u{1b}[0m\n\u{1b}[0m\u{1b}[34m1\u{1b}[0m \u{1b}[0m\u{1b}[34m│\u{1b}[0m \u{1b}[0m\u{1b}[31mnull\u{1b}[0m\n  \u{1b}[0m\u{1b}[34m│\u{1b}[0m \u{1b}[0m\u{1b}[31m^^^^\u{1b}[0m\n  \u{1b}[0m\u{1b}[34m│\u{1b}[0m \u{1b}[0m\u{1b}[31m│\u{1b}[0m\n  \u{1b}[0m\u{1b}[34m│\u{1b}[0m \u{1b}[0m\u{1b}[31mgot: null\u{1b}[0m\n  \u{1b}[0m\u{1b}[34m│\u{1b}[0m \u{1b}[0m\u{1b}[34mexpected: boolean\u{1b}[0m\n  \u{1b}[0m\u{1b}[34m│\u{1b}[0m\n  \u{1b}[0m\u{1b}[34m=\u{1b}[0m see language documentation at: https://vector.dev/docs/reference/vrl/\n\n"),
            //     Ok(()),
            // ),
            // (
            //     log_event!["foo" => "string"],
            //     ".foo",
            //     Err("\n\u{1b}[0m\u{1b}[1m\u{1b}[38;5;9merror\u{1b}[0m\u{1b}[1m: unexpected return value\u{1b}[0m\n  \u{1b}[0m\u{1b}[34m┌─\u{1b}[0m :1:1\n  \u{1b}[0m\u{1b}[34m│\u{1b}[0m\n\u{1b}[0m\u{1b}[34m1\u{1b}[0m \u{1b}[0m\u{1b}[34m│\u{1b}[0m \u{1b}[0m\u{1b}[31m.foo\u{1b}[0m\n  \u{1b}[0m\u{1b}[34m│\u{1b}[0m \u{1b}[0m\u{1b}[31m^^^^\u{1b}[0m\n  \u{1b}[0m\u{1b}[34m│\u{1b}[0m \u{1b}[0m\u{1b}[31m│\u{1b}[0m\n  \u{1b}[0m\u{1b}[34m│\u{1b}[0m \u{1b}[0m\u{1b}[31mgot: any\u{1b}[0m\n  \u{1b}[0m\u{1b}[34m│\u{1b}[0m \u{1b}[0m\u{1b}[34mexpected: boolean\u{1b}[0m\n  \u{1b}[0m\u{1b}[34m│\u{1b}[0m\n  \u{1b}[0m\u{1b}[34m=\u{1b}[0m see language documentation at: https://vector.dev/docs/reference/vrl/\n\n"),
            //     Ok(()),
            // ),
            // (
            //     log_event![],
            //     ".",
            //     Err("n\u{1b}[0m\u{1b}[1m\u{1b}[38;5;9merror\u{1b}[0m\u{1b}[1m: unexpected return value\u{1b}[0m\n  \u{1b}[0m\u{1b}[34m┌─\u{1b}[0m :1:1\n  \u{1b}[0m\u{1b}[34m│\u{1b}[0m\n\u{1b}[0m\u{1b}[34m1\u{1b}[0m \u{1b}[0m\u{1b}[34m│\u{1b}[0m \u{1b}[0m\u{1b}[31m.\u{1b}[0m\n  \u{1b}[0m\u{1b}[34m│\u{1b}[0m \u{1b}[0m\u{1b}[31m^\u{1b}[0m\n  \u{1b}[0m\u{1b}[34m│\u{1b}[0m \u{1b}[0m\u{1b}[31m│\u{1b}[0m\n  \u{1b}[0m\u{1b}[34m│\u{1b}[0m \u{1b}[0m\u{1b}[31mgot: any\u{1b}[0m\n  \u{1b}[0m\u{1b}[34m│\u{1b}[0m \u{1b}[0m\u{1b}[34mexpected: boolean\u{1b}[0m\n  \u{1b}[0m\u{1b}[34m│\u{1b}[0m\n  \u{1b}[0m\u{1b}[34m=\u{1b}[0m see language documentation at: https://vector.dev/docs/reference/vrl/\n\n"),
            //     Ok(()),
            // ),
            (
                Event::Metric(
                    Metric::new(
                        "zork",
                        MetricKind::Incremental,
                        MetricValue::Counter { value: 1.0 },
                    )
                    .with_namespace(Some("zerk"))
                    .with_tags(Some(metric_tags!("host" => "zoobub"))),
                ),
                r#".name == "zork" && .tags.host == "zoobub" && .kind == "incremental""#,
                Ok(()),
                Ok(()),
            ),
            (
                log_event![],
                r#""i_return_a_string""#,
                Err("VRL conditions must return a boolean.".into()),
                Ok(()),
            ),
        ];

        for (event, source, build, check) in checks {
            let source = source.to_owned();
            let config = VrlConfig {
                source,
                runtime: Default::default(),
            };

            assert_eq!(
                config
                    .build(&Default::default(), &Default::default())
                    .map(|_| ())
                    .map_err(|e| e.to_string()),
                build
            );

            if let Ok(cond) = config.build(&Default::default(), &Default::default()) {
                assert_eq!(
                    cond.check_with_context(event.clone()).0,
                    check.map_err(|e| e.to_string())
                );
            }
        }
    }
}<|MERGE_RESOLUTION|>--- conflicted
+++ resolved
@@ -1,13 +1,5 @@
-<<<<<<< HEAD
-use vector_lib::configurable::configurable_component;
-use vector_lib::{compile_vrl, emit, TimeZone};
+use vector_lib::{TimeZone, compile_vrl, configurable::configurable_component, emit};
 use vector_vrl_metrics::MetricsStorage;
-use vrl::compiler::runtime::{Runtime, RuntimeResult, Terminate};
-use vrl::compiler::{CompilationResult, CompileConfig, Program, TypeState, VrlRuntime};
-use vrl::diagnostic::Formatter;
-use vrl::value::Value;
-=======
-use vector_lib::{TimeZone, compile_vrl, configurable::configurable_component, emit};
 use vrl::{
     compiler::{
         CompilationResult, CompileConfig, Program, TypeState, VrlRuntime,
@@ -15,7 +7,6 @@
     },
     value::Value,
 };
->>>>>>> 52a1c65e
 
 use crate::{
     conditions::{Condition, Conditional, ConditionalConfig},
