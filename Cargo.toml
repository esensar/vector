[package]
name = "vector"
version = "0.46.0"
authors = ["Vector Contributors <vector@datadoghq.com>"]
edition = "2021"
description = "A lightweight and ultra-fast tool for building observability pipelines"
homepage = "https://vector.dev"
license = "MPL-2.0"
readme = "README.md"
publish = false
default-run = "vector"
autobenches = false # our benchmarks are not runnable on their own either way
# Minimum supported rust version
# See docs/DEVELOPING.md for policy
rust-version = "1.83"

[[bin]]
name = "vector"
test = false
bench = false

[[bin]]
name = "graphql-schema"
path = "src/api/schema/gen.rs"
test = false
bench = false
required-features = ["default-no-api-client"]

[[bin]]
name = "secret-backend-example"
path = "src/config/loading/secret_backend_example.rs"
test = false
bench = false
required-features = ["secret-backend-example"]

[[test]]
name = "integration"
path = "tests/integration/lib.rs"

[[test]]
name = "e2e"
path = "tests/e2e/mod.rs"

# CI-based builds use full release optimization.  See scripts/environment/release-flags.sh.
# This results in roughly a 5% reduction in performance when compiling locally vs when
# compiled via the CI pipeline.
[profile.release]
debug = false # Do not include debug symbols in the executable.

[profile.bench]
debug = true

[lints.rust]
unexpected_cfgs = { level = "warn", check-cfg = ['cfg(tokio_unstable)'] }

[package.metadata.deb]
name = "vector"
section = "admin"
maintainer-scripts = "distribution/debian/scripts/"
conf-files = ["/etc/vector/vector.yaml", "/etc/default/vector"]
assets = [
  ["target/release/vector", "/usr/bin/", "755"],
  ["config/vector.yaml", "/etc/vector/vector.yaml", "644"],
  ["config/examples/*", "/etc/vector/examples/", "644"],
  ["distribution/systemd/vector.service", "/lib/systemd/system/vector.service", "644"],
  ["distribution/systemd/vector.default", "/etc/default/vector", "600"],
  ["licenses/*", "/usr/share/vector/licenses/", "644"],
  ["NOTICE", "/usr/share/vector/NOTICE", "644"],
  ["LICENSE-3rdparty.csv", "/usr/share/vector/LICENSE-3rdparty.csv", "644"],
]
license-file = ["target/debian-license.txt"]
extended-description-file = "target/debian-extended-description.txt"
recommends = "datadog-signing-keys (>= 1:1.4.0)"

[package.metadata.deb.systemd-units]
unit-scripts = "distribution/systemd/"
enable = false
start = false

# libc requirements are defined by `cross`
# https://github.com/rust-embedded/cross#supported-targets
# Though, it seems like aarch64 libc is actually 2.18 and not 2.19
[package.metadata.deb.variants.arm-unknown-linux-gnueabi]
depends = "libc6 (>= 2.15)"

[package.metadata.deb.variants.armv7-unknown-linux-gnueabihf]
depends = "libc6 (>= 2.15)"

[package.metadata.deb.variants.x86_64-unknown-linux-gnu]
depends = "libc6 (>= 2.15)"

[package.metadata.deb.variants.x86_64-unknown-linux-musl]
depends = ""

[package.metadata.deb.variants.aarch64-unknown-linux-gnu]
depends = "libc6 (>= 2.18)"

[package.metadata.deb.variants.aarch64-unknown-linux-musl]
depends = ""

[workspace]
members = [
  ".",
  "lib/codecs",
  "lib/dnsmsg-parser",
  "lib/dnstap-parser",
  "lib/docs-renderer",
  "lib/enrichment",
  "lib/fakedata",
  "lib/file-source",
  "lib/k8s-e2e-tests",
  "lib/k8s-test-framework",
  "lib/loki-logproto",
  "lib/portpicker",
  "lib/prometheus-parser",
  "lib/opentelemetry-proto",
  "lib/tracing-limit",
  "lib/vector-api-client",
  "lib/vector-buffers",
  "lib/vector-common",
  "lib/vector-config",
  "lib/vector-config-common",
  "lib/vector-config-macros",
  "lib/vector-core",
  "lib/vector-lib",
  "lib/vector-lookup",
  "lib/vector-stream",
  "lib/vector-tap",
  "lib/vector-vrl/cli",
  "lib/vector-vrl/functions",
  "lib/vector-vrl/tests",
  "lib/vector-vrl/web-playground",
  "vdev",
]

[workspace.dependencies]
anyhow = "1.0.96"
cfg-if = { version = "1.0.0", default-features = false }
chrono = { version = "0.4.39", default-features = false, features = ["clock", "serde"] }
chrono-tz = { version = "0.10.1", default-features = false, features = ["serde"] }
clap = { version = "4.5.30", default-features = false, features = ["derive", "error-context", "env", "help", "std", "string", "usage", "wrap_help"] }
flate2 = { version = "1.0.35", default-features = false, features = ["default"] }
futures = { version = "0.3.31", default-features = false, features = ["compat", "io-compat", "std"], package = "futures" }
<<<<<<< HEAD
glob = { version = "0.3.1", default-features = false }
hickory-proto = { version = "0.25.0-alpha.4", default-features = false, features = ["dnssec-openssl"] }
indexmap = { version = "2.7.0", default-features = false, features = ["serde", "std"] }
=======
glob = { version = "0.3.2", default-features = false }
hickory-proto = { version = "0.24.4", default-features = false, features = ["dnssec"] }
indexmap = { version = "2.7.1", default-features = false, features = ["serde", "std"] }
inventory = { version = "0.3" }
>>>>>>> baffdbfd
metrics = "0.24.1"
metrics-tracing-context = { version = "0.17.0", default-features = false }
metrics-util = { version = "0.18.0", default-features = false, features = ["registry"] }
pin-project = { version = "1.1.9", default-features = false }
proptest = { version = "1.6" }
proptest-derive = { version = "0.5.1" }
prost = { version = "0.12", default-features = false, features = ["std"] }
prost-build = { version = "0.12", default-features = false }
prost-reflect = { version = "0.14", features = ["serde"], default-features = false }
prost-types = { version = "0.12", default-features = false }
rand = { version = "0.9.0", default-features = false, features = ["small_rng", "thread_rng"] }
rand_distr = { version = "0.5.1", default-features = false }
semver = { version = "1.0.25", default-features = false, features = ["serde", "std"] }
serde_json = { version = "1.0.139", default-features = false, features = ["raw_value", "std"] }
serde = { version = "1.0.218", default-features = false, features = ["alloc", "derive", "rc"] }
snafu = { version = "0.7.5", default-features = false, features = ["futures", "std"] }
tempfile = "3.17.1"
tokio = { version = "1.43.0", default-features = false, features = ["full"] }
toml = { version = "0.8.20", default-features = false, features = ["display", "parse"] }
tonic = { version = "0.11", default-features = false, features = ["transport", "codegen", "prost", "tls", "tls-roots", "gzip"] }
tonic-build = { version = "0.11", default-features = false, features = ["transport", "prost"] }
uuid = { version = "1.12.0", features = ["v4", "v7", "serde"] }
vector-lib = { path = "lib/vector-lib", default-features = false, features = ["vrl"] }
vector-config = { path = "lib/vector-config" }
vector-config-common = { path = "lib/vector-config-common" }
vector-config-macros = { path = "lib/vector-config-macros" }
vrl = { git = "https://github.com/vectordotdev/vrl", branch = "main", features = ["arbitrary", "cli", "test", "test_framework"] }

[dependencies]
pin-project.workspace = true
clap.workspace = true
uuid.workspace = true
vrl.workspace = true
proptest = { workspace = true, optional = true }
proptest-derive = { workspace = true, optional = true }
snafu.workspace = true
cfg-if.workspace = true
semver.workspace = true

# Internal libs
dnsmsg-parser = { path = "lib/dnsmsg-parser", optional = true }
dnstap-parser = { path = "lib/dnstap-parser", optional = true }
fakedata = { path = "lib/fakedata", optional = true }
portpicker = { path = "lib/portpicker" }
tracing-limit = { path = "lib/tracing-limit" }
vector-common = { path = "lib/vector-common", default-features = false}
vector-lib.workspace = true
vector-config.workspace = true
vector-config-common.workspace = true
vector-config-macros.workspace = true
vector-vrl-functions = { path = "lib/vector-vrl/functions" }
loki-logproto = { path = "lib/loki-logproto", optional = true }

# Tokio / Futures
async-stream = { version = "0.3.6", default-features = false }
async-trait = { version = "0.1.86", default-features = false }
futures.workspace = true
tokio = { version = "1.43.0", default-features = false, features = ["full"] }
tokio-openssl = { version = "0.6.5", default-features = false }
tokio-stream = { version = "0.1.17", default-features = false, features = ["net", "sync", "time"] }
tokio-util = { version = "0.7", default-features = false, features = ["io", "time"] }
console-subscriber = { version = "0.4.1", default-features = false, optional = true }

# Tracing
tracing = { version = "0.1.34", default-features = false }
tracing-core = { version = "0.1.26", default-features = false }
tracing-futures = { version = "0.2.5", default-features = false, features = ["futures-03"] }
tracing-subscriber = { version = "0.3.19", default-features = false, features = ["ansi", "env-filter", "fmt", "json", "registry", "tracing-log"] }
tracing-tower = { git = "https://github.com/tokio-rs/tracing", default-features = false, rev = "e0642d949891546a3bb7e47080365ee7274f05cd" }

# Metrics
metrics.workspace = true
metrics-tracing-context.workspace = true

# AWS - Official SDK
aws-sdk-s3 = { version = "1.4.0", default-features = false, features = ["behavior-version-latest", "rt-tokio"], optional = true }
aws-sdk-sqs = { version = "1.3.0", default-features = false, features = ["behavior-version-latest", "rt-tokio"], optional = true }
aws-sdk-sns = { version = "1.6.0", default-features = false, features = ["behavior-version-latest", "rt-tokio"], optional = true }
aws-sdk-cloudwatch = { version = "1.3.0", default-features = false, features = ["behavior-version-latest", "rt-tokio"], optional = true }
aws-sdk-cloudwatchlogs = { version = "1.3.0", default-features = false, features = ["behavior-version-latest", "rt-tokio"], optional = true }
aws-sdk-kms = { version = "1.3.0", default-features = false, features = ["behavior-version-latest", "rt-tokio"], optional = true }
aws-sdk-elasticsearch = { version = "1.3.0", default-features = false, features = ["behavior-version-latest", "rt-tokio"], optional = true }
aws-sdk-firehose = { version = "1.3.0", default-features = false, features = ["behavior-version-latest", "rt-tokio"], optional = true }
aws-sdk-kinesis = { version = "1.3.0", default-features = false, features = ["behavior-version-latest", "rt-tokio"], optional = true }
aws-sdk-secretsmanager = { version = "1.6.0", default-features = false, features = ["behavior-version-latest", "rt-tokio"], optional = true }
# The sts crate is needed despite not being referred to anywhere in the code because we need to set the
# `behavior-version-latest` feature. Without this we get a runtime panic when `auth.assume_role` authentication
# is configured.
aws-sdk-sts = { version = "1.3.1", default-features = false, features = ["behavior-version-latest", "rt-tokio"], optional = true }
aws-types = { version = "1.3.5", default-features = false, optional = true }
aws-sigv4 = { version = "1.2.9", default-features = false, features = ["sign-http"], optional = true }
aws-config = { version = "~1.0.1", default-features = false, features = ["behavior-version-latest", "credentials-process", "sso", "rt-tokio"], optional = true }
aws-credential-types = { version = "1.2.1", default-features = false, features = ["hardcoded-credentials"], optional = true }
aws-smithy-http = { version = "0.60", default-features = false, features = ["event-stream", "rt-tokio"], optional = true }
aws-smithy-types = { version = "1.2.11", default-features = false, features = ["rt-tokio"], optional = true }
aws-smithy-runtime-api = { version = "1.7.3", default-features = false, optional = true }
aws-smithy-runtime = { version = "1.7.8", default-features = false, features = ["client", "connector-hyper-0-14-x", "rt-tokio"], optional = true }
aws-smithy-async = { version = "1.2.4", default-features = false, features = ["rt-tokio"], optional = true }

# Azure
azure_core = { version = "0.17", default-features = false, features = ["enable_reqwest"], optional = true }
azure_identity = { version = "0.17", default-features = false, features = ["enable_reqwest"], optional = true }
azure_storage = { version = "0.17", default-features = false, optional = true }
azure_storage_blobs = { version = "0.17", default-features = false, optional = true }

# OpenDAL
opendal = { version = "0.45", default-features = false, features = ["native-tls", "services-webhdfs"], optional = true }

# Tower
tower = { version = "0.4.13", default-features = false, features = ["buffer", "limit", "retry", "timeout", "util", "balance", "discover"] }
tower-http = { version = "0.4.4", default-features = false, features = ["compression-full", "decompression-gzip", "trace"] }
# Serde
serde.workspace = true
serde-toml-merge = { version = "0.3.8", default-features = false }
serde_bytes = { version = "0.11.15", default-features = false, features = ["std"], optional = true }
serde_json.workspace = true
serde_with = { version = "3.12.0", default-features = false, features = ["macros", "std"] }
serde_yaml = { version = "0.9.34", default-features = false }

# Messagepack
rmp-serde = { version = "1.3.0", default-features = false, optional = true }
rmpv = { version = "1.3.0", default-features = false, features = ["with-serde"], optional = true }

# Prost / Protocol Buffers
prost = { workspace = true, optional = true }
prost-reflect = { workspace = true, optional = true }
prost-types = { workspace = true, optional = true }

# GCP
goauth = { version = "0.14.0", optional = true }
smpl_jwt = { version = "0.8.0", default-features = false, optional = true }

# AMQP
lapin = { version = "2.5.0", default-features = false, features = ["native-tls"], optional = true }

# API
async-graphql = { version = "7.0.15", default-features = false, optional = true, features = ["chrono", "playground"] }
async-graphql-warp = { version = "7.0.15", default-features = false, optional = true }

# API client
crossterm = { version = "0.28.1", default-features = false, features = ["event-stream", "windows"], optional = true }
num-format = { version = "0.4.4", default-features = false, features = ["with-num-bigint"], optional = true }
number_prefix = { version = "0.4.0", default-features = false, features = ["std"], optional = true }
ratatui = { version = "0.29.0", optional = true, default-features = false, features = ["crossterm"] }

# Opentelemetry

hex = { version = "0.4.3", default-features = false, optional = true }

# GreptimeDB
greptimedb-ingester = { git = "https://github.com/GreptimeTeam/greptimedb-ingester-rust", rev = "2e6b0c5eb6a5e7549c3100e4d356b07d15cce66d", optional = true }

# External libs
arc-swap = { version = "1.7", default-features = false, optional = true }
async-compression = { version = "0.4.18", default-features = false, features = ["tokio", "gzip", "zstd"], optional = true }
apache-avro = { version = "0.16.0", default-features = false, optional = true }
axum = { version = "0.6.20", default-features = false }
base64 = { version = "0.22.1", default-features = false, optional = true }
bloomy = { version = "1.2.0", default-features = false, optional = true }
bollard = { version = "0.16.1", default-features = false, features = ["ssl", "chrono"], optional = true }
bytes = { version = "1.10.0", default-features = false, features = ["serde"] }
bytesize = { version = "1.3.2", default-features = false }
chrono.workspace = true
chrono-tz.workspace = true
colored = { version = "3.0.0", default-features = false }
csv = { version = "1.3", default-features = false }
databend-client = { version = "0.22.2", default-features = false, features = ["rustls"], optional = true }
derivative = { version = "2.2.0", default-features = false }
dirs-next = { version = "2.0.0", default-features = false, optional = true }
dyn-clone = { version = "1.0.18", default-features = false }
encoding_rs = { version = "0.8.35", default-features = false, features = ["serde"] }
enum_dispatch = { version = "0.3.13", default-features = false }
evmap = { version = "10.0.2", default-features = false, optional = true }
evmap-derive = { version = "0.2.0", default-features = false, optional = true }
exitcode = { version = "1.1.2", default-features = false }
flate2.workspace = true
futures-util = { version = "0.3.29", default-features = false }
glob.workspace = true
governor = { version = "0.7.0", default-features = false, features = ["dashmap", "jitter", "std"], optional = true }
h2 = { version = "0.4.8", default-features = false, optional = true }
hash_hasher = { version = "2.0.0", default-features = false }
hashbrown = { version = "0.14.5", default-features = false, optional = true, features = ["ahash"] }
headers = { version = "0.3.9", default-features = false }
hostname = { version = "0.4.0", default-features = false }
http = { version = "0.2.9", default-features = false }
http-1 = { package = "http", version = "1.0", default-features = false, features = ["std"] }
http-serde = "1.1.3"
http-body = { version = "0.4.5", default-features = false }
hyper = { version = "0.14.28", default-features = false, features = ["client", "runtime", "http1", "http2", "server", "stream"] }
hyper-openssl = { version = "0.9.2", default-features = false }
hyper-proxy = { version = "0.9.1", default-features = false, features = ["openssl-tls"] }
indexmap.workspace = true
indoc = { version = "2.0.5", default-features = false }
inventory = { version = "0.3.19", default-features = false }
ipnet = { version = "2", default-features = false, optional = true, features = ["serde", "std"] }
itertools = { version = "0.14.0", default-features = false, optional = false, features = ["use_alloc"] }
k8s-openapi = { version = "0.22.0", default-features = false, features = ["v1_26"], optional = true }
kube = { version = "0.93.0", default-features = false, features = ["client", "openssl-tls", "runtime"], optional = true }
listenfd = { version = "1.0.2", default-features = false, optional = true }
lru = { version = "0.13.0", default-features = false, optional = true }
maxminddb = { version = "0.25.0", default-features = false, optional = true, features = ["simdutf8"] }
md-5 = { version = "0.10", default-features = false, optional = true }
mongodb = { version = "2.8.2", default-features = false, features = ["tokio-runtime"], optional = true }
async-nats = { version = "0.33.0", default-features = false, optional = true }
nkeys = { version = "0.4.4", default-features = false, optional = true }
nom = { version = "7.1.3", default-features = false, optional = true }
notify = { version = "8.0.0", default-features = false, features = ["macos_fsevent"] }
openssl = { version = "0.10.71", default-features = false, features = ["vendored"] }
openssl-probe = { version = "0.1.6", default-features = false }
ordered-float = { version = "4.6.0", default-features = false }
paste = "1.0.15"
percent-encoding = { version = "2.3.1", default-features = false }
postgres-openssl = { version = "0.5.1", default-features = false, features = ["runtime"], optional = true }
pulsar = { version = "6.3.0", default-features = false, features = ["tokio-runtime", "auth-oauth2", "flate2", "lz4", "snap", "zstd"], optional = true }
rand.workspace = true
rand_distr.workspace = true
rdkafka = { version = "0.37.0", default-features = false, features = ["curl-static", "tokio", "libz", "ssl", "zstd"], optional = true }
redis = { version = "0.24.0", default-features = false, features = ["connection-manager", "tokio-comp", "tokio-native-tls-comp"], optional = true }
regex = { version = "1.11.1", default-features = false, features = ["std", "perf"] }
roaring = { version = "0.10.10", default-features = false, features = ["std"], optional = true }
rumqttc = { version = "0.24.0", default-features = false, features = ["use-rustls"], optional = true }
seahash = { version = "4.1.0", default-features = false }
smallvec = { version = "1", default-features = false, features = ["union", "serde"] }
snap = { version = "1.1.1", default-features = false }
socket2 = { version = "0.5.8", default-features = false }
stream-cancel = { version = "0.8.2", default-features = false }
strip-ansi-escapes = { version = "0.2.1", default-features = false }
syslog = { version = "6.1.1", default-features = false, optional = true }
tikv-jemallocator = { version = "0.6.0", default-features = false, features = ["unprefixed_malloc_on_supported_platforms"], optional = true }
tokio-postgres = { version = "0.7.13", default-features = false, features = ["runtime", "with-chrono-0_4"], optional = true }
tokio-tungstenite = { version = "0.20.1", default-features = false, features = ["connect"], optional = true }
toml.workspace = true
hickory-proto = { workspace = true, optional = true }
<<<<<<< HEAD
tonic = { workspace = true, optional = true }
typetag = { version = "0.2.18", default-features = false }
=======
thread_local = { version = "1.1.8", default-features = false, optional = true }
typetag = { version = "0.2.19", default-features = false }
>>>>>>> baffdbfd
url = { version = "2.5.4", default-features = false, features = ["serde"] }
warp = { version = "0.3.7", default-features = false }
zstd = { version = "0.13.0", default-features = false }
arr_macro = { version = "0.2.1" }

# depending on fork for bumped nix dependency
# https://github.com/heim-rs/heim/pull/360
heim = { git = "https://github.com/vectordotdev/heim.git", branch = "update-nix", default-features = false, features = ["disk"] }

# make sure to update the external docs when the Lua version changes
mlua = { version = "0.10.3", default-features = false, features = ["lua54", "send", "vendored", "macros"], optional = true }
sysinfo = "0.32.1"
byteorder = "1.5.0"

[target.'cfg(windows)'.dependencies]
windows-service = "0.7.0"

[target.'cfg(unix)'.dependencies]
nix = { version = "0.26.2", default-features = false, features = ["socket", "signal"] }

[target.'cfg(target_os = "linux")'.dependencies]
netlink-packet-utils = "0.5.2"
netlink-packet-sock-diag = "0.4.2"
netlink-packet-core = "0.7.0"
netlink-sys = { version = "0.8.7", features = ["tokio_socket"] }

[build-dependencies]
prost-build = { workspace = true, optional = true }
tonic-build = { workspace = true, optional = true }
# update 'openssl_version' in website/config.toml whenever <major.minor> version changes
openssl-src = { version = "300", default-features = false, features = ["force-engine", "legacy"] }

[dev-dependencies]
approx = "0.5.1"
assert_cmd = { version = "2.0.16", default-features = false }
aws-smithy-runtime = { version = "1.7.8", default-features = false, features = ["tls-rustls"] }
azure_core = { version = "0.17", default-features = false, features = ["enable_reqwest", "azurite_workaround"] }
azure_identity = { version = "0.17", default-features = false, features = ["enable_reqwest"] }
azure_storage_blobs = { version = "0.17", default-features = false, features = ["azurite_workaround"] }
azure_storage = { version = "0.17", default-features = false }
base64 = "0.22.1"
criterion = { version = "0.5.1", features = ["html_reports", "async_tokio"] }
itertools = { version = "0.14.0", default-features = false, features = ["use_alloc"] }
libc = "0.2.170"
similar-asserts = "1.6.1"
proptest.workspace = true
quickcheck = "1.0.3"
reqwest = { version = "0.11", features = ["json"] }
rstest = { version = "0.24.0" }
tempfile.workspace = true
test-generator = "0.3.1"
tokio = { version = "1.43.0", features = ["test-util"] }
tokio-test = "0.4.4"
tower-test = "0.4.0"
vector-lib = { workspace = true, features = ["test"] }
vrl.workspace = true

wiremock = "0.6.2"
zstd = { version = "0.13.0", default-features = false }

[patch.crates-io]
# The upgrade for `tokio-util` >= 0.6.9 is blocked on https://github.com/vectordotdev/vector/issues/11257.
tokio-util = { git = "https://github.com/vectordotdev/tokio", branch = "tokio-util-0.7.13-framed-read-continue-on-error" }
nix = { git = "https://github.com/vectordotdev/nix.git", branch = "memfd/gnu/musl" }
# The `heim` crates depend on `ntapi` 0.3.7 on Windows, but that version has an
# unaligned access bug fixed in the following revision.
ntapi = { git = "https://github.com/MSxDOS/ntapi.git", rev = "24fc1e47677fc9f6e38e5f154e6011dc9b270da6" }

[features]
# Default features for *-unknown-linux-gnu and *-apple-darwin
default = ["api", "api-client", "enrichment-tables", "sinks", "sources", "sources-dnstap", "transforms", "unix", "rdkafka?/gssapi-vendored", "secrets"]
# Default features for `cargo docs`. The same as `default` but without `rdkafka?/gssapi-vendored` which would require installing libsasl in our doc build environment.
docs = ["api", "api-client", "enrichment-tables", "sinks", "sources", "sources-dnstap", "transforms", "unix", "secrets"]
# Default features for *-unknown-linux-* which make use of `cmake` for dependencies
default-cmake = ["api", "api-client", "enrichment-tables", "rdkafka?/cmake_build", "sinks", "sources", "sources-dnstap", "transforms", "unix", "rdkafka?/gssapi-vendored", "secrets"]
# Default features for *-pc-windows-msvc
# TODO: Enable SASL https://github.com/vectordotdev/vector/pull/3081#issuecomment-659298042
default-msvc = ["api", "api-client", "enrichment-tables", "rdkafka?/cmake_build", "sinks", "sources", "transforms", "secrets"]
default-musl = ["api", "api-client", "enrichment-tables", "rdkafka?/cmake_build", "sinks", "sources", "sources-dnstap", "transforms", "unix", "rdkafka?/gssapi-vendored", "secrets"]
default-no-api-client = ["api", "enrichment-tables", "sinks", "sources", "sources-dnstap", "transforms", "unix", "rdkafka?/gssapi-vendored", "secrets"]
default-no-vrl-cli = ["api", "sinks", "sources", "sources-dnstap", "transforms", "unix", "rdkafka?/gssapi-vendored", "secrets"]
tokio-console = ["dep:console-subscriber", "tokio/tracing"]

# Enables the binary secret-backend-example
secret-backend-example = ["transforms"]

all-logs = ["sinks-logs", "sources-logs", "sources-dnstap", "transforms-logs"]
all-metrics = ["sinks-metrics", "sources-metrics", "transforms-metrics"]

# Target specific release features.
# The `make` tasks will select this according to the appropriate triple.
# Use this section to turn off or on specific features for specific triples.
target-aarch64-unknown-linux-gnu = ["api", "api-client", "enrichment-tables", "rdkafka?/cmake_build", "sinks", "sources", "sources-dnstap", "transforms", "unix", "secrets"]
target-aarch64-unknown-linux-musl = ["api", "api-client", "enrichment-tables", "rdkafka?/cmake_build", "sinks", "sources", "sources-dnstap", "transforms", "unix", "secrets"]
target-armv7-unknown-linux-gnueabihf = ["api", "api-client", "enrichment-tables", "rdkafka?/cmake_build", "sinks", "sources", "sources-dnstap", "transforms", "unix", "secrets"]
target-armv7-unknown-linux-musleabihf = ["api", "api-client", "rdkafka?/cmake_build", "enrichment-tables", "sinks", "sources", "sources-dnstap", "transforms", "secrets"]
target-arm-unknown-linux-gnueabi = ["api", "api-client", "enrichment-tables", "rdkafka?/cmake_build", "sinks", "sources", "sources-dnstap", "transforms", "unix", "secrets"]
target-arm-unknown-linux-musleabi = ["api", "api-client", "rdkafka?/cmake_build", "enrichment-tables", "sinks", "sources", "sources-dnstap", "transforms", "secrets"]
target-x86_64-unknown-linux-gnu = ["api", "api-client", "rdkafka?/cmake_build", "enrichment-tables", "sinks", "sources", "sources-dnstap", "transforms", "unix", "rdkafka?/gssapi-vendored", "secrets"]
target-x86_64-unknown-linux-musl = ["api", "api-client", "rdkafka?/cmake_build", "enrichment-tables", "sinks", "sources", "sources-dnstap", "transforms", "unix", "secrets"]
# Does not currently build
target-powerpc64le-unknown-linux-gnu = ["api", "api-client", "enrichment-tables", "rdkafka?/cmake_build", "sinks", "sources", "sources-dnstap", "transforms", "unix", "secrets"]
# Currently doesn't build due to lack of support for 64-bit atomics
target-powerpc-unknown-linux-gnu = ["api", "api-client", "enrichment-tables", "rdkafka?/cmake_build", "sinks", "sources", "sources-dnstap", "transforms", "unix", "secrets"]

# Enables features that work only on systems providing `cfg(unix)`
unix = ["tikv-jemallocator", "allocation-tracing"]
allocation-tracing = []

# Enables kubernetes dependencies and shared code. Kubernetes-related sources,
# transforms and sinks should depend on this feature.
kubernetes = ["dep:k8s-openapi", "dep:kube"]

docker = ["dep:bollard", "dep:dirs-next"]

# API
api = [
  "dep:async-graphql",
  "dep:async-graphql-warp",
  "dep:base64",
  "vector-lib/api",
]

# API client
api-client = [
  "dep:crossterm",
  "dep:num-format",
  "dep:number_prefix",
  "dep:ratatui",
  "vector-lib/api",
  "vector-lib/api-client",
]

aws-core = [
  "aws-config",
  "dep:aws-credential-types",
  "dep:aws-sigv4",
  "dep:aws-types",
  "dep:aws-smithy-async",
  "dep:aws-smithy-http",
  "dep:aws-smithy-types",
  "dep:aws-smithy-runtime",
  "dep:aws-smithy-runtime-api",
  "dep:aws-sdk-sts",
]

# Anything that requires Protocol Buffers.
protobuf-build = ["dep:tonic-build", "dep:prost-build"]

gcp = ["dep:base64", "dep:goauth", "dep:smpl_jwt"]

# Enrichment Tables
enrichment-tables = ["enrichment-tables-geoip", "enrichment-tables-mmdb", "enrichment-tables-memory"]
enrichment-tables-geoip = ["dep:maxminddb"]
enrichment-tables-mmdb = ["dep:maxminddb"]
enrichment-tables-memory = ["dep:evmap", "dep:evmap-derive", "dep:thread_local"]

# Codecs
codecs-syslog = ["vector-lib/syslog"]

# Secrets
secrets = ["secrets-aws-secrets-manager"]

secrets-aws-secrets-manager = ["aws-core", "dep:aws-sdk-secretsmanager"]

# Sources
sources = ["sources-logs", "sources-metrics"]
sources-logs = [
  "sources-amqp",
  "sources-aws_kinesis_firehose",
  "sources-aws_s3",
  "sources-aws_sqs",
  "sources-datadog_agent",
  "sources-demo_logs",
  "sources-docker_logs",
  "sources-exec",
  "sources-file",
  "sources-fluent",
  "sources-gcp_pubsub",
  "sources-heroku_logs",
  "sources-http_server",
  "sources-http_client",
  "sources-internal_logs",
  "sources-journald",
  "sources-kafka",
  "sources-kubernetes_logs",
  "sources-logstash",
  "sources-nats",
  "sources-opentelemetry",
  "sources-pulsar",
  "sources-file_descriptor",
  "sources-redis",
  "sources-socket",
  "sources-splunk_hec",
  "sources-stdin",
  "sources-syslog",
  "sources-vector",
]
sources-metrics = [
  "dep:prost",
  "sources-apache_metrics",
  "sources-aws_ecs_metrics",
  "sources-eventstoredb_metrics",
  "sources-host_metrics",
  "sources-internal_metrics",
  "sources-mongodb_metrics",
  "sources-nginx_metrics",
  "sources-postgresql_metrics",
  "sources-prometheus",
  "sources-static_metrics",
  "sources-statsd",
  "sources-vector",
]

sources-amqp = ["lapin"]
sources-apache_metrics = ["sources-utils-http-client"]
sources-aws_ecs_metrics = ["sources-utils-http-client"]
sources-aws_kinesis_firehose = ["dep:base64"]
sources-aws_s3 = ["aws-core", "dep:aws-sdk-sqs", "dep:aws-sdk-s3", "dep:async-compression", "sources-aws_sqs", "tokio-util/io"]
sources-aws_sqs = ["aws-core", "dep:aws-sdk-sqs"]
sources-datadog_agent = ["sources-utils-http-error", "protobuf-build", "dep:prost"]
sources-demo_logs = ["dep:fakedata"]
sources-dnstap = ["sources-utils-net-tcp", "dep:base64", "dep:hickory-proto", "dep:dnsmsg-parser", "dep:dnstap-parser", "protobuf-build", "dep:prost"]
sources-docker_logs = ["docker"]
sources-eventstoredb_metrics = []
sources-exec = []
sources-file = ["vector-lib/file-source"]
sources-file_descriptor = ["tokio-util/io"]
sources-fluent = ["dep:base64", "sources-utils-net-tcp", "tokio-util/net", "dep:rmpv", "dep:rmp-serde", "dep:serde_bytes"]
sources-gcp_pubsub = ["gcp", "dep:h2", "dep:prost", "dep:prost-types", "protobuf-build", "dep:tonic"]
sources-heroku_logs = ["sources-utils-http", "sources-utils-http-query", "sources-http_server"]
sources-host_metrics = ["heim/cpu", "heim/host", "heim/memory", "heim/net"]
sources-http_client = ["sources-utils-http-client"]
sources-http_server = ["sources-utils-http", "sources-utils-http-headers", "sources-utils-http-query"]
sources-internal_logs = []
sources-internal_metrics = []
sources-static_metrics = []
sources-journald = []
sources-kafka = ["dep:rdkafka"]
sources-kubernetes_logs = ["vector-lib/file-source", "kubernetes", "transforms-reduce"]
sources-logstash = ["sources-utils-net-tcp", "tokio-util/net"]
sources-mongodb_metrics = ["dep:mongodb"]
sources-nats = ["dep:async-nats", "dep:nkeys"]
sources-nginx_metrics = ["dep:nom"]
sources-opentelemetry = ["dep:hex", "vector-lib/opentelemetry", "dep:prost", "dep:prost-types", "sources-http_server", "sources-utils-http", "sources-utils-http-headers", "sources-vector"]
sources-postgresql_metrics = ["dep:postgres-openssl", "dep:tokio-postgres"]
sources-prometheus = ["sources-prometheus-scrape", "sources-prometheus-remote-write", "sources-prometheus-pushgateway"]
sources-prometheus-scrape = ["sinks-prometheus", "sources-utils-http-client", "vector-lib/prometheus"]
sources-prometheus-remote-write = ["sinks-prometheus", "sources-utils-http", "vector-lib/prometheus"]
sources-prometheus-pushgateway = ["sinks-prometheus", "sources-utils-http", "vector-lib/prometheus"]
sources-pulsar = ["dep:apache-avro", "dep:pulsar"]
sources-redis = ["dep:redis"]
sources-socket = ["sources-utils-net", "tokio-util/net"]
sources-splunk_hec = ["dep:roaring"]
sources-statsd = ["sources-utils-net", "tokio-util/net"]
sources-stdin = ["tokio-util/io"]
sources-syslog = ["codecs-syslog", "sources-utils-net", "tokio-util/net"]
sources-utils-http = ["sources-utils-http-auth", "sources-utils-http-encoding", "sources-utils-http-error", "sources-utils-http-prelude"]
sources-utils-http-auth = ["sources-utils-http-error"]
sources-utils-http-encoding = ["sources-utils-http-error"]
sources-utils-http-error = []
sources-utils-http-headers = []
sources-utils-http-prelude = ["sources-utils-http", "sources-utils-http-auth", "sources-utils-http-encoding", "sources-utils-http-error"]
sources-utils-http-query = []
sources-utils-http-client = ["sources-utils-http", "sources-http_server"]
sources-utils-net = ["sources-utils-net-tcp", "sources-utils-net-udp", "sources-utils-net-unix"]
sources-utils-net-tcp = ["listenfd", "dep:ipnet"]
sources-utils-net-udp = ["listenfd"]
sources-utils-net-unix = []

sources-vector = ["dep:prost", "dep:tonic", "protobuf-build"]

# Transforms
transforms = ["transforms-logs", "transforms-metrics"]
transforms-logs = [
  "transforms-aws_ec2_metadata",
  "transforms-dedupe",
  "transforms-filter",
  "transforms-log_to_metric",
  "transforms-lua",
  "transforms-metric_to_log",
  "transforms-reduce",
  "transforms-remap",
  "transforms-route",
  "transforms-exclusive-route",
  "transforms-sample",
  "transforms-throttle",
]
transforms-metrics = [
  "transforms-aggregate",
  "transforms-filter",
  "transforms-log_to_metric",
  "transforms-lua",
  "transforms-metric_to_log",
  "transforms-remap",
  "transforms-tag_cardinality_limit",
  "transforms-throttle",
]

transforms-aggregate = []
transforms-aws_ec2_metadata = ["dep:arc-swap"]
transforms-dedupe = ["transforms-impl-dedupe"]
transforms-filter = []
transforms-log_to_metric = []
transforms-lua = ["dep:mlua", "vector-lib/lua"]
transforms-metric_to_log = []
transforms-reduce = ["transforms-impl-reduce"]
transforms-remap = []
transforms-route = []
transforms-exclusive-route = []
transforms-sample = ["transforms-impl-sample"]
transforms-tag_cardinality_limit = ["dep:bloomy", "dep:hashbrown"]
transforms-throttle = ["dep:governor"]

# Implementations of transforms
transforms-impl-sample = []
transforms-impl-dedupe = ["dep:lru"]
transforms-impl-reduce = []

# Sinks
sinks = ["sinks-logs", "sinks-metrics"]
sinks-logs = [
  "sinks-amqp",
  "sinks-appsignal",
  "sinks-aws_cloudwatch_logs",
  "sinks-aws_kinesis_firehose",
  "sinks-aws_kinesis_streams",
  "sinks-aws_s3",
  "sinks-aws_sns",
  "sinks-aws_sqs",
  "sinks-axiom",
  "sinks-azure_blob",
  "sinks-azure_monitor_logs",
  "sinks-blackhole",
  "sinks-chronicle",
  "sinks-clickhouse",
  "sinks-console",
  "sinks-databend",
  "sinks-datadog_events",
  "sinks-datadog_logs",
  "sinks-datadog_traces",
  "sinks-elasticsearch",
  "sinks-file",
  "sinks-gcp",
  "sinks-greptimedb_logs",
  "sinks-honeycomb",
  "sinks-http",
  "sinks-humio",
  "sinks-influxdb",
  "sinks-kafka",
  "sinks-keep",
  "sinks-loki",
  "sinks-mezmo",
  "sinks-mqtt",
  "sinks-nats",
  "sinks-new_relic",
  "sinks-new_relic_logs",
  "sinks-opentelemetry",
  "sinks-papertrail",
  "sinks-pulsar",
  "sinks-redis",
  "sinks-sematext",
  "sinks-socket",
  "sinks-splunk_hec",
  "sinks-vector",
  "sinks-webhdfs",
  "sinks-websocket",
  "sinks-websocket-server",
]
sinks-metrics = [
  "sinks-appsignal",
  "sinks-aws_cloudwatch_metrics",
  "sinks-blackhole",
  "sinks-console",
  "sinks-datadog_metrics",
  "sinks-greptimedb_metrics",
  "sinks-humio",
  "sinks-influxdb",
  "sinks-kafka",
  "sinks-prometheus",
  "sinks-sematext",
  "sinks-statsd",
  "sinks-vector",
  "sinks-splunk_hec"
]

sinks-amqp = ["lapin"]
sinks-appsignal = []
sinks-aws_cloudwatch_logs = ["aws-core", "dep:aws-sdk-cloudwatchlogs", "dep:aws-sdk-kms"]
sinks-aws_cloudwatch_metrics = ["aws-core", "dep:aws-sdk-cloudwatch"]
sinks-aws_kinesis_firehose = ["aws-core", "dep:aws-sdk-firehose"]
sinks-aws_kinesis_streams = ["aws-core", "dep:aws-sdk-kinesis"]
sinks-aws_s3 = ["dep:base64", "dep:md-5", "aws-core", "dep:aws-sdk-s3"]
sinks-aws_sqs = ["aws-core", "dep:aws-sdk-sqs"]
sinks-aws_sns = ["aws-core", "dep:aws-sdk-sns"]
sinks-axiom = ["sinks-http"]
sinks-azure_blob = ["dep:azure_core", "dep:azure_identity", "dep:azure_storage", "dep:azure_storage_blobs"]
sinks-azure_monitor_logs = []
sinks-blackhole = []
sinks-chronicle = []
sinks-clickhouse = []
sinks-console = []
sinks-databend = ["dep:databend-client"]
sinks-datadog_events = []
sinks-datadog_logs = []
sinks-datadog_metrics = ["protobuf-build", "dep:prost", "dep:prost-reflect"]
sinks-datadog_traces = ["protobuf-build", "dep:prost", "dep:rmpv", "dep:rmp-serde", "dep:serde_bytes"]
sinks-elasticsearch = ["transforms-metric_to_log"]
sinks-file = ["dep:async-compression"]
sinks-gcp = ["sinks-gcp-chronicle", "dep:base64", "gcp"]
sinks-gcp-chronicle = ["gcp"]
sinks-greptimedb_metrics = ["dep:greptimedb-ingester"]
sinks-greptimedb_logs = ["dep:greptimedb-ingester"]
sinks-honeycomb = []
sinks-http = []
sinks-humio = ["sinks-splunk_hec", "transforms-metric_to_log"]
sinks-influxdb = []
sinks-kafka = ["dep:rdkafka"]
sinks-keep = []
sinks-mezmo = []
sinks-loki = ["loki-logproto"]
sinks-mqtt = ["dep:rumqttc"]
sinks-nats = ["dep:async-nats", "dep:nkeys"]
sinks-new_relic_logs = ["sinks-http"]
sinks-new_relic = []
sinks-opentelemetry = ["sinks-http"]
sinks-papertrail = ["dep:syslog"]
sinks-prometheus = ["dep:base64", "dep:prost", "vector-lib/prometheus"]
sinks-pulsar = ["dep:apache-avro", "dep:pulsar", "dep:lru"]
sinks-redis = ["dep:redis"]
sinks-sematext = ["sinks-elasticsearch", "sinks-influxdb"]
sinks-socket = ["sinks-utils-udp"]
sinks-splunk_hec = []
sinks-statsd = ["sinks-utils-udp", "tokio-util/net"]
sinks-utils-udp = []
sinks-vector = ["sinks-utils-udp", "dep:tonic", "protobuf-build", "dep:prost"]
sinks-websocket = ["dep:tokio-tungstenite"]
sinks-websocket-server = ["dep:tokio-tungstenite", "sources-utils-http-auth", "sources-utils-http-error", "sources-utils-http-prelude"]
sinks-webhdfs = ["dep:opendal"]

# Identifies that the build is a nightly build
nightly = []

# Integration testing-related features
all-integration-tests = [
  "amqp-integration-tests",
  "appsignal-integration-tests",
  "aws-integration-tests",
  "axiom-integration-tests",
  "azure-integration-tests",
  "chronicle-integration-tests",
  "clickhouse-integration-tests",
  "databend-integration-tests",
  "datadog-agent-integration-tests",
  "datadog-logs-integration-tests",
  "datadog-metrics-integration-tests",
  "datadog-traces-integration-tests",
  "dnstap-integration-tests",
  "docker-logs-integration-tests",
  "es-integration-tests",
  "eventstoredb_metrics-integration-tests",
  "fluent-integration-tests",
  "gcp-cloud-storage-integration-tests",
  "gcp-integration-tests",
  "gcp-pubsub-integration-tests",
  "greptimedb-integration-tests",
  "http-client-integration-tests",
  "humio-integration-tests",
  "influxdb-integration-tests",
  "kafka-integration-tests",
  "logstash-integration-tests",
  "loki-integration-tests",
  "mongodb_metrics-integration-tests",
  "nats-integration-tests",
  "nginx-integration-tests",
  "opentelemetry-integration-tests",
  "postgresql_metrics-integration-tests",
  "prometheus-integration-tests",
  "pulsar-integration-tests",
  "redis-integration-tests",
  "splunk-integration-tests",
  "webhdfs-integration-tests",
]

amqp-integration-tests = ["sources-amqp", "sinks-amqp"]
appsignal-integration-tests = ["sinks-appsignal"]

aws-integration-tests = [
  "aws-cloudwatch-logs-integration-tests",
  "aws-cloudwatch-metrics-integration-tests",
  "aws-ec2-metadata-integration-tests",
  "aws-ecs-metrics-integration-tests",
  "aws-kinesis-firehose-integration-tests",
  "aws-kinesis-streams-integration-tests",
  "aws-s3-integration-tests",
  "aws-sqs-integration-tests",
  "aws-sns-integration-tests",
]

azure-integration-tests = [
  "azure-blob-integration-tests"
]

aws-cloudwatch-logs-integration-tests = ["sinks-aws_cloudwatch_logs"]
aws-cloudwatch-metrics-integration-tests = ["sinks-aws_cloudwatch_metrics"]
aws-ec2-metadata-integration-tests = ["transforms-aws_ec2_metadata"]
aws-ecs-metrics-integration-tests = ["sources-aws_ecs_metrics"]
aws-kinesis-firehose-integration-tests = ["sinks-aws_kinesis_firehose", "dep:aws-sdk-elasticsearch", "sinks-elasticsearch"]
aws-kinesis-streams-integration-tests = ["sinks-aws_kinesis_streams"]
aws-s3-integration-tests = ["sinks-aws_s3", "sources-aws_s3"]
aws-sqs-integration-tests = ["sinks-aws_sqs"]
aws-sns-integration-tests = ["sinks-aws_sns"]
axiom-integration-tests = ["sinks-axiom"]
azure-blob-integration-tests = ["sinks-azure_blob"]
chronicle-integration-tests = ["sinks-gcp"]
clickhouse-integration-tests = ["sinks-clickhouse"]
databend-integration-tests = ["sinks-databend"]
datadog-agent-integration-tests = ["sources-datadog_agent"]
datadog-logs-integration-tests = ["sinks-datadog_logs"]
datadog-metrics-integration-tests = ["sinks-datadog_metrics", "dep:prost"]
datadog-traces-integration-tests = ["sources-datadog_agent", "sinks-datadog_traces", "axum/tokio"]
docker-logs-integration-tests = ["sources-docker_logs", "unix"]
es-integration-tests = ["sinks-elasticsearch", "aws-core"]
eventstoredb_metrics-integration-tests = ["sources-eventstoredb_metrics"]
fluent-integration-tests = ["docker", "sources-fluent"]
gcp-cloud-storage-integration-tests = ["sinks-gcp"]
gcp-integration-tests = ["sinks-gcp"]
gcp-pubsub-integration-tests = ["sinks-gcp", "sources-gcp_pubsub"]
greptimedb-integration-tests = ["sinks-greptimedb_metrics", "sinks-greptimedb_logs"]
humio-integration-tests = ["sinks-humio"]
http-client-integration-tests = ["sources-http_client"]
influxdb-integration-tests = ["sinks-influxdb"]
kafka-integration-tests = ["sinks-kafka", "sources-kafka"]
logstash-integration-tests = ["docker", "sources-logstash"]
loki-integration-tests = ["sinks-loki"]
mongodb_metrics-integration-tests = ["sources-mongodb_metrics"]
mqtt-integration-tests = ["sinks-mqtt"]
nats-integration-tests = ["sinks-nats", "sources-nats"]
nginx-integration-tests = ["sources-nginx_metrics"]
opentelemetry-integration-tests = ["sources-opentelemetry", "dep:prost"]
postgresql_metrics-integration-tests = ["sources-postgresql_metrics"]
prometheus-integration-tests = ["sinks-prometheus", "sources-prometheus", "sinks-influxdb"]
pulsar-integration-tests = ["sinks-pulsar", "sources-pulsar"]
redis-integration-tests = ["sinks-redis", "sources-redis"]
splunk-integration-tests = ["sinks-splunk_hec"]
dnstap-integration-tests = ["sources-dnstap", "dep:bollard"]
webhdfs-integration-tests = ["sinks-webhdfs"]
disable-resolv-conf = []
shutdown-tests = ["api", "sinks-blackhole", "sinks-console", "sinks-prometheus", "sources", "transforms-lua", "transforms-remap", "unix"]
cli-tests = ["sinks-blackhole", "sinks-socket", "sources-demo_logs", "sources-file"]
test-utils = []

# End-to-End testing-related features
all-e2e-tests = [
  "e2e-tests-datadog"
]

e2e-tests-datadog = [
  "sources-datadog_agent",
  "sinks-datadog_logs",
  "sinks-datadog_metrics",
  "dep:async-compression"
]

vector-api-tests = [
  "sources-demo_logs",
  "transforms-log_to_metric",
  "transforms-remap",
  "sinks-blackhole"
]
vector-unit-test-tests = [
  "sources-demo_logs",
  "transforms-remap",
  "transforms-route",
  "transforms-filter",
  "transforms-reduce",
  "sinks-console"
]

component-validation-runner = ["dep:tonic", "sources-internal_logs", "sources-internal_metrics", "sources-vector", "sinks-vector"]
# For now, only include components that implement ValidatableComponent.
# In the future, this can change to simply reference the targets `sources`, `transforms`, `sinks`
component-validation-tests = [
  "component-validation-runner",
  "sources-http_client",
  "sources-http_server",
  "sinks-http",
  "sinks-splunk_hec",
  "sources-splunk_hec",
  "sinks-datadog_logs",
  "sources-datadog_agent",
]

# Grouping together features for benchmarks. We exclude the API client due to it causing the build process to run out
# of memory when those additional dependencies are built in CI.
benches = [
  "sinks-file",
  "sinks-http",
  "sinks-socket",
  "sources-file",
  "sources-socket",
  "sources-syslog",
  "transforms-lua",
  "transforms-sample",
]
dnstap-benches = ["sources-dnstap"]
language-benches = ["sinks-socket", "sources-socket", "transforms-lua", "transforms-remap"]
# Separate benching process for metrics due to the nature of the bootstrap procedures.
statistic-benches = []
remap-benches = ["transforms-remap"]
transform-benches = ["transforms-filter", "transforms-dedupe", "transforms-reduce", "transforms-route"]
codecs-benches = []
loki-benches = ["sinks-loki"]
enrichment-tables-benches = ["enrichment-tables-geoip", "enrichment-tables-mmdb", "enrichment-tables-memory"]
proptest = ["dep:proptest", "dep:proptest-derive", "vrl/proptest"]

[[bench]]
name = "default"
harness = false
required-features = ["benches"]

[[bench]]
name = "dnstap"
path = "benches/dnstap/mod.rs"
harness = false
required-features = ["dnstap-benches"]

[[bench]]
name = "remap"
harness = false
required-features = ["remap-benches"]

[[bench]]
name = "enrichment_tables"
harness = false
required-features = ["enrichment-tables-benches"]

[[bench]]
name = "languages"
harness = false
required-features = ["language-benches"]

[[bench]]
name = "loki"
harness = false
required-features = ["loki-benches"]

[[bench]]
name = "distribution_statistic"
harness = false
required-features = ["statistic-benches"]

[[bench]]
name = "transform"
path = "benches/transform/main.rs"
harness = false
test = false
required-features = ["transform-benches"]

[[bench]]
name = "codecs"
path = "benches/codecs/main.rs"
harness = false
required-features = ["codecs-benches"]<|MERGE_RESOLUTION|>--- conflicted
+++ resolved
@@ -141,16 +141,10 @@
 clap = { version = "4.5.30", default-features = false, features = ["derive", "error-context", "env", "help", "std", "string", "usage", "wrap_help"] }
 flate2 = { version = "1.0.35", default-features = false, features = ["default"] }
 futures = { version = "0.3.31", default-features = false, features = ["compat", "io-compat", "std"], package = "futures" }
-<<<<<<< HEAD
-glob = { version = "0.3.1", default-features = false }
+glob = { version = "0.3.2", default-features = false }
 hickory-proto = { version = "0.25.0-alpha.4", default-features = false, features = ["dnssec-openssl"] }
-indexmap = { version = "2.7.0", default-features = false, features = ["serde", "std"] }
-=======
-glob = { version = "0.3.2", default-features = false }
-hickory-proto = { version = "0.24.4", default-features = false, features = ["dnssec"] }
 indexmap = { version = "2.7.1", default-features = false, features = ["serde", "std"] }
 inventory = { version = "0.3" }
->>>>>>> baffdbfd
 metrics = "0.24.1"
 metrics-tracing-context = { version = "0.17.0", default-features = false }
 metrics-util = { version = "0.18.0", default-features = false, features = ["registry"] }
@@ -384,13 +378,9 @@
 tokio-tungstenite = { version = "0.20.1", default-features = false, features = ["connect"], optional = true }
 toml.workspace = true
 hickory-proto = { workspace = true, optional = true }
-<<<<<<< HEAD
 tonic = { workspace = true, optional = true }
-typetag = { version = "0.2.18", default-features = false }
-=======
 thread_local = { version = "1.1.8", default-features = false, optional = true }
 typetag = { version = "0.2.19", default-features = false }
->>>>>>> baffdbfd
 url = { version = "2.5.4", default-features = false, features = ["serde"] }
 warp = { version = "0.3.7", default-features = false }
 zstd = { version = "0.13.0", default-features = false }
